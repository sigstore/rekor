#
# Copyright 2021 The Sigstore Authors.
#
# Licensed under the Apache License, Version 2.0 (the "License");
# you may not use this file except in compliance with the License.
# You may obtain a copy of the License at
#
#     http://www.apache.org/licenses/LICENSE-2.0
#
# Unless required by applicable law or agreed to in writing, software
# distributed under the License is distributed on an "AS IS" BASIS,
# WITHOUT WARRANTIES OR CONDITIONS OF ANY KIND, either express or implied.
# See the License for the specific language governing permissions and
# limitations under the License.

name: CI

on:
  push:
    branches: [ main ]
  pull_request:
    branches: [ main ]

permissions:
  contents: read

jobs:
  build:
    runs-on: ubuntu-20.04

    steps:
      - uses: actions/checkout@2541b1294d2704b0964813337f33b291d3f8596b # v3.0.2
      - name: Extract version of Go to use
        run: echo "GOVERSION=$(cat Dockerfile|grep golang | awk ' { print $2 } ' | cut -d '@' -f 1 | cut -d ':' -f 2 | uniq)" >> $GITHUB_ENV
      - uses: actions/setup-go@b22fbbc2921299758641fab08929b4ac52b32923 # v3.1.0
        with:
          go-version: ${{ env.GOVERSION }}
      - name: Validate OpenAPI with Swagger
        run: make validate-openapi
      - name: Build
        run: make -C $GITHUB_WORKSPACE all
      - name: Fuzz-Build
        run: make -C $GITHUB_WORKSPACE fuzz
      - name: Test
        run: go test -v -coverprofile=coverage.txt -covermode=atomic ./...
      - name: Upload Coverage Report
        uses: codecov/codecov-action@81cd2dc8148241f03f5839d295e000b8f761e378 # v3.1.0
      - name: Ensure no files were modified as a result of the build
        run: git update-index --refresh && git diff-index --quiet HEAD -- || git diff --exit-code

  container-build:
    runs-on: ubuntu-20.04
    steps:
      - uses: actions/checkout@2541b1294d2704b0964813337f33b291d3f8596b # v3.0.2
      - name: Extract version of Go to use
        run: echo "GOVERSION=$(cat Dockerfile|grep golang | awk ' { print $2 } ' | cut -d '@' -f 1 | cut -d ':' -f 2 | uniq)" >> $GITHUB_ENV
      - uses: actions/setup-go@b22fbbc2921299758641fab08929b4ac52b32923 # v3.1.0
        with:
          go-version: ${{ env.GOVERSION }}
      - uses: imjasonh/setup-ko@2c3450ca27f6e6f2b02e72a40f2163c281a1f675 # v0.4
        with:
          version: v0.11.2
      - name: container
        run: |
          make ko-local 2>&1 | tee output.txt
          docker run --rm $(tail -1 output.txt) version

  e2e:
    runs-on: ubuntu-20.04
    needs: build

    steps:
      - name: download minisign
        run: sudo add-apt-repository ppa:dysfunctionalprogramming/minisign && sudo apt-get update && sudo apt-get install minisign
      - uses: actions/checkout@2541b1294d2704b0964813337f33b291d3f8596b # v3.0.2
      - name: Docker Build
        run: docker-compose build
      - name: Extract version of Go to use
        run: echo "GOVERSION=$(cat Dockerfile|grep golang | awk ' { print $2 } ' | cut -d '@' -f 1 | cut -d ':' -f 2 | uniq)" >> $GITHUB_ENV
      - uses: actions/setup-go@b22fbbc2921299758641fab08929b4ac52b32923 # v3.1.0
        with:
          go-version: ${{ env.GOVERSION }}
      - name: CLI
        run: ./tests/e2e-test.sh
      - name: Upload logs if they exist
        uses: actions/upload-artifact@3cea5372237819ed00197afe530f5a7ea3e805c8 # v3
        if: failure()
        with:
          name: E2E Docker Compose logs
          path: /tmp/docker-compose.log

  sharding-e2e:
    runs-on: ubuntu-20.04
    needs: build

    steps:
      - name: download minisign
        run: sudo add-apt-repository ppa:dysfunctionalprogramming/minisign && sudo apt-get update && sudo apt-get install minisign
      - uses: actions/checkout@2541b1294d2704b0964813337f33b291d3f8596b # v3.0.2
      - name: Docker Build
        run: docker-compose build
      - name: Extract version of Go to use
        run: echo "GOVERSION=$(cat Dockerfile|grep golang | awk ' { print $2 } ' | cut -d '@' -f 1 | cut -d ':' -f 2 | uniq)" >> $GITHUB_ENV
      - uses: actions/setup-go@b22fbbc2921299758641fab08929b4ac52b32923 # v3.1.0
        with:
          go-version: ${{ env.GOVERSION }}
      - name: Sharding Test
        run: ./tests/sharding-e2e-test.sh
      - name: Upload logs if they exist
        uses: actions/upload-artifact@3cea5372237819ed00197afe530f5a7ea3e805c8 # v3
        if: failure()
        with:
<<<<<<< HEAD
          name: Docker Compose logs
          path: /tmp/docker-compose.log

  issue-872-e2e:
    runs-on: ubuntu-20.04
    needs: build

    steps:
      - uses: actions/checkout@2541b1294d2704b0964813337f33b291d3f8596b # v3.0.2
      - name: Docker Build
        run: docker-compose build
      - name: Extract version of Go to use
        run: echo "GOVERSION=$(cat Dockerfile|grep golang | awk ' { print $2 } ' | cut -d '@' -f 1 | cut -d ':' -f 2 | uniq)" >> $GITHUB_ENV
      - uses: actions/setup-go@b22fbbc2921299758641fab08929b4ac52b32923 # v3.1.0
        with:
          go-version: ${{ env.GOVERSION }}
      - name: Test for Attestation begin returned that was previously persisted in tlog
        run: ./tests/issue-872-e2e-test.sh
      - name: Upload logs if they exist
        uses: actions/upload-artifact@3cea5372237819ed00197afe530f5a7ea3e805c8 # v3
        if: failure()
        with:
          name: Docker Compose logs
          path: /tmp/*docker-compose.log
=======
          name: Sharding E2E Docker Compose logs
          path: /tmp/docker-compose.log
>>>>>>> 85e60c54
<|MERGE_RESOLUTION|>--- conflicted
+++ resolved
@@ -110,8 +110,7 @@
         uses: actions/upload-artifact@3cea5372237819ed00197afe530f5a7ea3e805c8 # v3
         if: failure()
         with:
-<<<<<<< HEAD
-          name: Docker Compose logs
+          name: Sharding E2E Docker Compose logs
           path: /tmp/docker-compose.log
 
   issue-872-e2e:
@@ -134,8 +133,4 @@
         if: failure()
         with:
           name: Docker Compose logs
-          path: /tmp/*docker-compose.log
-=======
-          name: Sharding E2E Docker Compose logs
-          path: /tmp/docker-compose.log
->>>>>>> 85e60c54
+          path: /tmp/*docker-compose.log