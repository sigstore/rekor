#
# Copyright 2021 The Sigstore Authors.
#
# Licensed under the Apache License, Version 2.0 (the "License");
# you may not use this file except in compliance with the License.
# You may obtain a copy of the License at
#
#     http://www.apache.org/licenses/LICENSE-2.0
#
# Unless required by applicable law or agreed to in writing, software
# distributed under the License is distributed on an "AS IS" BASIS,
# WITHOUT WARRANTIES OR CONDITIONS OF ANY KIND, either express or implied.
# See the License for the specific language governing permissions and
# limitations under the License.

name: CI-Validate-Release-Job

on:
  push:
    branches:
      - main
      - 'release-**'
  pull_request:

permissions: {}

jobs:
  check-signature:
    runs-on: ubuntu-latest
    container:
<<<<<<< HEAD
      image: gcr.io/projectsigstore/cosign:v2.4.0-dev@sha256:a97b592b9f73390edcd6ceb5799a62513a906cbdffcdc63f53585910c71b0708
=======
      image: ghcr.io/sigstore/cosign/cosign:v2.4.1-dev@sha256:a1bb112f1758703aa1d222bf30b9655d04cf196c0b7feaf3479d1222c2283590
>>>>>>> 2f12e0d5

    steps:
      - name: Check Signature
        run: |
<<<<<<< HEAD
          cosign verify ghcr.io/gythialy/golang-cross:v1.23.1@sha256:af75ec9e913eecdeba4331fa186226e1a83d92bcc6edb734b877bd09d80bd257 \
          --certificate-oidc-issuer https://token.actions.githubusercontent.com \
          --certificate-identity "https://github.com/gythialy/golang-cross/.github/workflows/release-golang-cross.yml@refs/tags/v1.23.1"
=======
          cosign verify ghcr.io/gythialy/golang-cross:v1.23.2@sha256:85c8e52bccf05564aa6284affd4eb197507cb22606e0bb8a2deeab3c0b779d87 \
          --certificate-oidc-issuer https://token.actions.githubusercontent.com \
          --certificate-identity "https://github.com/gythialy/golang-cross/.github/workflows/release-golang-cross.yml@refs/tags/v1.23.2"
>>>>>>> 2f12e0d5
        env:
          TUF_ROOT: /tmp

  validate-release-job:
    runs-on: ubuntu-latest
    needs:
      - check-signature
    container:
<<<<<<< HEAD
      image: ghcr.io/gythialy/golang-cross:v1.23.1@sha256:af75ec9e913eecdeba4331fa186226e1a83d92bcc6edb734b877bd09d80bd257
=======
      image: ghcr.io/gythialy/golang-cross:v1.23.2@sha256:85c8e52bccf05564aa6284affd4eb197507cb22606e0bb8a2deeab3c0b779d87
>>>>>>> 2f12e0d5

    steps:
      - uses: actions/checkout@d632683dd7b4114ad314bca15554477dd762a938 # v4.2.0

      # Error: fatal: detected dubious ownership in repository at '/__w/rekor/rekor'
      #      To add an exception for this directory, call:
      #          git config --system --add safe.directory /__w/rekor/rekor
      # Reason: Recent versions of git require the .git folder to be owned
      # by the same user (see https://github.blog/2022-04-12-git-security-vulnerability-announced/).
      # Related
      # - https://github.com/actions/runner/issues/2033
      # - https://github.com/actions/checkout/issues/1048
      # - https://github.com/actions/runner-images/issues/6775
      - run: git config --system --add safe.directory /__w/rekor/rekor

      - name: goreleaser snapshot
        run: make snapshot
        env:
          PROJECT_ID: honk-fake-project
          RUNTIME_IMAGE: gcr.io/distroless/static:debug-nonroot

      - name: check binaries
        run: |
          ./dist/rekor-server-linux-amd64 version
          ./dist/rekor-cli-linux-amd64 version<|MERGE_RESOLUTION|>--- conflicted
+++ resolved
@@ -28,24 +28,14 @@
   check-signature:
     runs-on: ubuntu-latest
     container:
-<<<<<<< HEAD
-      image: gcr.io/projectsigstore/cosign:v2.4.0-dev@sha256:a97b592b9f73390edcd6ceb5799a62513a906cbdffcdc63f53585910c71b0708
-=======
       image: ghcr.io/sigstore/cosign/cosign:v2.4.1-dev@sha256:a1bb112f1758703aa1d222bf30b9655d04cf196c0b7feaf3479d1222c2283590
->>>>>>> 2f12e0d5
 
     steps:
       - name: Check Signature
         run: |
-<<<<<<< HEAD
-          cosign verify ghcr.io/gythialy/golang-cross:v1.23.1@sha256:af75ec9e913eecdeba4331fa186226e1a83d92bcc6edb734b877bd09d80bd257 \
-          --certificate-oidc-issuer https://token.actions.githubusercontent.com \
-          --certificate-identity "https://github.com/gythialy/golang-cross/.github/workflows/release-golang-cross.yml@refs/tags/v1.23.1"
-=======
           cosign verify ghcr.io/gythialy/golang-cross:v1.23.2@sha256:85c8e52bccf05564aa6284affd4eb197507cb22606e0bb8a2deeab3c0b779d87 \
           --certificate-oidc-issuer https://token.actions.githubusercontent.com \
           --certificate-identity "https://github.com/gythialy/golang-cross/.github/workflows/release-golang-cross.yml@refs/tags/v1.23.2"
->>>>>>> 2f12e0d5
         env:
           TUF_ROOT: /tmp
 
@@ -54,11 +44,7 @@
     needs:
       - check-signature
     container:
-<<<<<<< HEAD
-      image: ghcr.io/gythialy/golang-cross:v1.23.1@sha256:af75ec9e913eecdeba4331fa186226e1a83d92bcc6edb734b877bd09d80bd257
-=======
       image: ghcr.io/gythialy/golang-cross:v1.23.2@sha256:85c8e52bccf05564aa6284affd4eb197507cb22606e0bb8a2deeab3c0b779d87
->>>>>>> 2f12e0d5
 
     steps:
       - uses: actions/checkout@d632683dd7b4114ad314bca15554477dd762a938 # v4.2.0
