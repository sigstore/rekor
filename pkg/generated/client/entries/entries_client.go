--- conflicted
+++ resolved
@@ -51,13 +51,7 @@
 
 	GetLogEntryByUUID(params *GetLogEntryByUUIDParams, opts ...ClientOption) (*GetLogEntryByUUIDOK, error)
 
-<<<<<<< HEAD
-	SearchLogQuery(params *SearchLogQueryParams) (*SearchLogQueryOK, error)
-=======
-	GetLogEntryProof(params *GetLogEntryProofParams, opts ...ClientOption) (*GetLogEntryProofOK, error)
-
 	SearchLogQuery(params *SearchLogQueryParams, opts ...ClientOption) (*SearchLogQueryOK, error)
->>>>>>> 90739a92
 
 	SetTransport(transport runtime.ClientTransport)
 }
@@ -179,48 +173,6 @@
 }
 
 /*
-<<<<<<< HEAD
-=======
-  GetLogEntryProof gets information required to generate an inclusion proof for a specified entry in the transparency log
-
-  Returns root hash, tree size, and a list of hashes that can be used to calculate proof of an entry being included in the transparency log
-*/
-func (a *Client) GetLogEntryProof(params *GetLogEntryProofParams, opts ...ClientOption) (*GetLogEntryProofOK, error) {
-	// TODO: Validate the params before sending
-	if params == nil {
-		params = NewGetLogEntryProofParams()
-	}
-	op := &runtime.ClientOperation{
-		ID:                 "getLogEntryProof",
-		Method:             "GET",
-		PathPattern:        "/api/v1/log/entries/{entryUUID}/proof",
-		ProducesMediaTypes: []string{"application/json;q=1", "application/yaml"},
-		ConsumesMediaTypes: []string{"application/json", "application/yaml"},
-		Schemes:            []string{"http"},
-		Params:             params,
-		Reader:             &GetLogEntryProofReader{formats: a.formats},
-		Context:            params.Context,
-		Client:             params.HTTPClient,
-	}
-	for _, opt := range opts {
-		opt(op)
-	}
-
-	result, err := a.transport.Submit(op)
-	if err != nil {
-		return nil, err
-	}
-	success, ok := result.(*GetLogEntryProofOK)
-	if ok {
-		return success, nil
-	}
-	// unexpected success response
-	unexpectedSuccess := result.(*GetLogEntryProofDefault)
-	return nil, runtime.NewAPIError("unexpected success response: content available as default response in error", unexpectedSuccess, unexpectedSuccess.Code())
-}
-
-/*
->>>>>>> 90739a92
   SearchLogQuery searches transparency log for one or more log entries
 */
 func (a *Client) SearchLogQuery(params *SearchLogQueryParams, opts ...ClientOption) (*SearchLogQueryOK, error) {
