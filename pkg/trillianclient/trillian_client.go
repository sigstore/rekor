//
// Copyright 2021 The Sigstore Authors.
//
// Licensed under the Apache License, Version 2.0 (the "License");
// you may not use this file except in compliance with the License.
// You may obtain a copy of the License at
//
//     http://www.apache.org/licenses/LICENSE-2.0
//
// Unless required by applicable law or agreed to in writing, software
// distributed under the License is distributed on an "AS IS" BASIS,
// WITHOUT WARRANTIES OR CONDITIONS OF ANY KIND, either express or implied.
// See the License for the specific language governing permissions and
// limitations under the License.

package trillianclient

import (
	"bytes"
	"context"
	"encoding/hex"
	"fmt"
	"sync"
	"sync/atomic"
	"time"

	"github.com/transparency-dev/merkle/rfc6962"

	"google.golang.org/grpc/codes"
	"google.golang.org/grpc/status"

	"github.com/google/trillian"
	"github.com/google/trillian/client"
	"github.com/google/trillian/client/backoff"
	"github.com/google/trillian/types"
	"github.com/prometheus/client_golang/prometheus"
	"github.com/sigstore/rekor/pkg/log"
)

// Default timeouts for initialization and updater polling.
// These can be overridden via TrillianClientConfig.
const (
	DefaultInitLatestRootTimeout = 3 * time.Second
	DefaultUpdaterWaitTimeout    = 3 * time.Second
)

var (
	metricRootAdvance = prometheus.NewCounterVec(
		prometheus.CounterOpts{
			Name: "rekor_trillian_root_advance_total",
			Help: "Number of root advances observed by the Trillian client.",
		},
		[]string{"tree"},
	)
	metricUpdaterErrors = prometheus.NewCounterVec(
		prometheus.CounterOpts{
			Name: "rekor_trillian_updater_errors_total",
			Help: "Total updater errors (wait/fetch/marshal).",
		},
		[]string{"tree"},
	)
	metricLatestTreeSize = prometheus.NewGaugeVec(
		prometheus.GaugeOpts{
			Name: "rekor_trillian_latest_tree_size",
			Help: "Latest observed tree size per tree.",
		},
		[]string{"tree"},
	)
	metricWaitForRootAtLeast = prometheus.NewHistogramVec(
		prometheus.HistogramOpts{
			Name:    "rekor_trillian_wait_for_root_ms",
			Help:    "Time spent waiting for the root to reach at least a given size (ms).",
			Buckets: prometheus.ExponentialBuckets(1, 2, 12),
		},
		[]string{"tree", "success"},
	)
	metricInclusionWait = prometheus.NewHistogramVec(
		prometheus.HistogramOpts{
			Name:    "rekor_trillian_inclusion_wait_ms",
			Help:    "Time to obtain an inclusion proof (ms).",
			Buckets: prometheus.ExponentialBuckets(1, 2, 12),
		},
		[]string{"success"},
	)
)

func init() {
	// Register metrics once.
	prometheus.MustRegister(
		metricRootAdvance,
		metricUpdaterErrors,
		metricLatestTreeSize,
		metricWaitForRootAtLeast,
		metricInclusionWait,
	)
}

// TrillianClientConfig holds configuration options for TrillianClient
type TrillianClientConfig struct {
	// InitLatestRootTimeout is the timeout for fetching the latest root during initialization
	InitLatestRootTimeout time.Duration
	// UpdaterWaitTimeout is the timeout for updater polling wait operations
	UpdaterWaitTimeout time.Duration
}

// DefaultTrillianClientConfig returns a config with default timeout values
func DefaultTrillianClientConfig() TrillianClientConfig {
	return TrillianClientConfig{
		InitLatestRootTimeout: DefaultInitLatestRootTimeout,
		UpdaterWaitTimeout:    DefaultUpdaterWaitTimeout,
	}
}

// TrillianClient provides a wrapper around the Trillian client
type TrillianClient struct {
	client trillian.TrillianLogClient
	logID  int64
	config TrillianClientConfig

	// shared trillian client/verifier
	lc   *client.LogClient
	v    *client.LogVerifier
	mu   sync.Mutex
	cond *sync.Cond
	wg   sync.WaitGroup

	// cached root snapshot (atomic for read-heavy paths)
	snapshot atomic.Value // stores rootSnapshot

	// lifecycle
	started  bool
	startErr error
	stopCh   chan struct{}

	// bgCtx is canceled on Close to interrupt long waits in the updater.
	bgCtx    context.Context
	bgCancel context.CancelFunc
}

type rootSnapshot struct {
	root   types.LogRootV1
	signed *trillian.SignedLogRoot
}

// newTrillianClient creates a TrillianClient with the given Trillian client, log/tree ID, and config.
func newTrillianClient(logClient trillian.TrillianLogClient, logID int64, config TrillianClientConfig) *TrillianClient {
	t := &TrillianClient{
		client: logClient,
		logID:  logID,
		config: config,
		stopCh: make(chan struct{}),
	}
	t.bgCtx, t.bgCancel = context.WithCancel(context.Background())
	t.cond = sync.NewCond(&t.mu)
	// initialize atomic snapshot with zero value
	t.snapshot.Store(rootSnapshot{})
	return t
}

// Response includes a status code, an optional error message, and one of the results based on the API call
type Response struct {
	// Status is the status code of the response
	Status codes.Code
	// Error contains an error on request or client failure
	Err error
	// GetAddResult contains the response from queueing a leaf in Trillian
	GetAddResult *trillian.QueueLeafResponse
	// GetLeafAndProofResult contains the response for fetching an inclusion proof and leaf
	GetLeafAndProofResult *trillian.GetEntryAndProofResponse
	// GetLatestResult contains the response for the latest checkpoint
	GetLatestResult *trillian.GetLatestSignedLogRootResponse
	// GetConsistencyProofResult contains the response for a consistency proof between two log sizes
	GetConsistencyProofResult *trillian.GetConsistencyProofResponse
	// GetLeavesByRangeResult contains the response for fetching a leaf without an inclusion proof
	GetLeavesByRangeResult *trillian.GetLeavesByRangeResponse
	// getProofResult contains the response for an inclusion proof fetched by leaf hash
	getProofResult *trillian.GetInclusionProofByHashResponse
}

func unmarshalLogRoot(logRoot []byte) (types.LogRootV1, error) {
	var root types.LogRootV1
	if err := root.UnmarshalBinary(logRoot); err != nil {
		return types.LogRootV1{}, err
	}
	return root, nil
}

// ensureStarted initializes the shared LogClient and starts the updater once.
//
// Locking strategy: this uses a double-checked initialization gate so network
// calls do not hold the mutex. Only one goroutine performs the initial RPCs,
// others wait on the condition variable until initialization completes. This
// avoids head-of-line blocking while keeping state updates atomic.
func (t *TrillianClient) ensureStarted(ctx context.Context) error {
	t.mu.Lock()
	defer t.mu.Unlock()
	if t.started {
		return t.startErr
	}

	// Perform one-time initialization while holding the lock for simplicity.
	// This blocks other ensureStarted callers until initialization completes.
	cctx := ctx
	var cancel context.CancelFunc
	if _, ok := ctx.Deadline(); !ok {
		cctx, cancel = context.WithTimeout(ctx, t.config.InitLatestRootTimeout)
	}
	if cancel != nil {
		defer cancel()
	}
	slr, err := t.client.GetLatestSignedLogRoot(cctx, &trillian.GetLatestSignedLogRootRequest{LogId: t.logID})
	if err != nil {
		t.startErr = err
		return err
	}
	if slr == nil || slr.SignedLogRoot == nil {
		err = fmt.Errorf("nil signed log root")
		t.startErr = err
		return err
	}
	r, uerr := unmarshalLogRoot(slr.SignedLogRoot.LogRoot)
	if uerr != nil {
		t.startErr = uerr
		return uerr
	}

	t.v = client.NewLogVerifier(rfc6962.DefaultHasher)
	t.lc = client.New(t.logID, t.client, t.v, r)
	t.snapshot.Store(rootSnapshot{root: r, signed: slr.SignedLogRoot})
	t.started = true
	t.startErr = nil

	// Start updater and track it for graceful shutdown.
	t.wg.Add(1)
	go func() {
		defer t.wg.Done()
		t.updater()
	}()
	return nil
}

// updater waits for root changes using the LogClient and notifies waiters.
// It uses the parsed root from WaitForRootUpdate and synthesizes a minimal
// SignedLogRoot (LogRoot bytes only) to avoid an extra network round trip
// per advancement.
func (t *TrillianClient) updater() {
	// Create backoff for retry logic with reasonable defaults
	bo := backoff.Backoff{
		Min:    100 * time.Millisecond, // Start with 100ms
		Max:    30 * time.Second,       // Cap at 30s  
		Factor: 2.0,                    // Double each time
		Jitter: true,                   // Add randomization
	}
	
	for {
		// Wrap the WaitForRootUpdate call with backoff retry
		var nr *types.LogRootV1
		err := bo.Retry(t.bgCtx, func() error {
			select {
			case <-t.stopCh:
				return fmt.Errorf("client stopped")
			default:
			}
			
			ctx, cancel := context.WithTimeout(t.bgCtx, t.config.UpdaterWaitTimeout)
			defer cancel()
			
			var waitErr error
			nr, waitErr = t.lc.WaitForRootUpdate(ctx)
			return waitErr
		})
		
		select {
		case <-t.stopCh:
			return
		default:
		}
		
		if err != nil {
			log.Logger.Debugw("trillian root update wait failed after retries", "treeID", t.logID, "err", err)
			metricUpdaterErrors.WithLabelValues(fmt.Sprintf("%d", t.logID)).Inc()
			// Reset backoff on persistent failure and continue to next iteration
			bo.Reset()
			continue
		}
		
		// Success - reset backoff for next potential failure
		bo.Reset()
		
		if nr == nil {
			continue
		}

		// compute change against current snapshot
		old := t.snapshot.Load().(rootSnapshot)
		changed := nr.TreeSize != old.root.TreeSize || !bytes.Equal(nr.RootHash, old.root.RootHash)
		if !changed {
			// nothing to publish
			continue
		}
		log.Logger.Debugw("trillian root advanced", "treeID", t.logID, "oldSize", old.root.TreeSize, "newSize", nr.TreeSize)

		// Marshal parsed root to bytes and synthesize a minimal SignedLogRoot
		lrBytes, mErr := nr.MarshalBinary()
		if mErr != nil {
			log.Logger.Debugw("failed to marshal updated log root", "treeID", t.logID, "err", mErr)
			metricUpdaterErrors.WithLabelValues(fmt.Sprintf("%d", t.logID)).Inc()
			continue
		}
		slr := &trillian.SignedLogRoot{LogRoot: lrBytes}

		// publish new snapshot and notify waiters
		t.mu.Lock()
		t.snapshot.Store(rootSnapshot{root: *nr, signed: slr})
		t.cond.Broadcast()
		t.mu.Unlock()

		// metrics
		tree := fmt.Sprintf("%d", t.logID)
		metricRootAdvance.WithLabelValues(tree).Inc()
		metricLatestTreeSize.WithLabelValues(tree).Set(float64(nr.TreeSize))
	}
}

// Close stops the updater.
func (t *TrillianClient) Close() {
	t.mu.Lock()
	// Cancel background operations first to unblock any waits
	if t.bgCancel != nil {
		t.bgCancel()
	}
	select {
	case <-t.stopCh:
	default:
		close(t.stopCh)
	}
	// Wake waiters so they can observe shutdown via context or state
	t.cond.Broadcast()
	t.mu.Unlock()
	// Wait for updater to exit
	t.wg.Wait()
}

func (t *TrillianClient) AddLeaf(ctx context.Context, byteValue []byte) *Response {
	if err := t.ensureStarted(ctx); err != nil {
		return &Response{
			Status: status.Code(err),
			Err:    err,
		}
	}
	// Capture baseline tree size before queueing to set the first gate correctly.
	preSnap, _ := t.snapshot.Load().(rootSnapshot)
	baselineSize := preSnap.root.TreeSize
	leaf := &trillian.LogLeaf{
		LeafValue: byteValue,
	}
	rqst := &trillian.QueueLeafRequest{
		LogId: t.logID,
		Leaf:  leaf,
	}
	resp, err := t.client.QueueLeaf(ctx, rqst)
	if err != nil || (resp.QueuedLeaf.Status != nil && resp.QueuedLeaf.Status.Code != int32(codes.OK)) {
		return &Response{
			Status:       status.Code(err),
			Err:          err,
			GetAddResult: resp,
		}
	}

	// Gate the first proof attempt on the next root advance relative to the
	// snapshot observed here. This avoids an almost-always NotFound on the
	// very first try and trims unnecessary RPCs without impacting latency
	// (we need a root advance to include the leaf anyway).
	minSize := baselineSize + 1
	proofResp := t.waitForInclusionWithMinSize(ctx, resp.QueuedLeaf.Leaf.MerkleLeafHash, minSize)
	if proofResp.Err != nil {
		return &Response{
			Status:       status.Code(proofResp.Err),
			Err:          proofResp.Err,
			GetAddResult: resp,
		}
	}

	proofs := proofResp.getProofResult.Proof
	if len(proofs) != 1 {
		err := fmt.Errorf("expected 1 proof from getProofByHash for %v, found %v", hex.EncodeToString(resp.QueuedLeaf.Leaf.MerkleLeafHash), len(proofs))
		return &Response{
			Status:       status.Code(err),
			Err:          err,
			GetAddResult: resp,
		}
	}

	leafIndex := proofs[0].LeafIndex
	// fetch the leaf without re-requesting a proof (since we already have it)
	leafOnlyResp := t.getStandaloneLeaf(ctx, leafIndex, resp.QueuedLeaf.Leaf.MerkleLeafHash, proofs[0], proofResp.getProofResult.SignedLogRoot)
	if leafOnlyResp.Err != nil {
		return &Response{
			Status:       status.Code(leafOnlyResp.Err),
			Err:          leafOnlyResp.Err,
			GetAddResult: resp,
		}
	}

	// Copy this value explicitly because it contains the integrated timestamp
	resp.QueuedLeaf.Leaf = leafOnlyResp.GetLeafAndProofResult.Leaf

	return &Response{
		Status:                codes.OK,
		GetAddResult:          resp,
		GetLeafAndProofResult: leafOnlyResp.GetLeafAndProofResult,
	}
}

func (t *TrillianClient) GetLeafAndProofByHash(ctx context.Context, hash []byte) *Response {
	if err := t.ensureStarted(ctx); err != nil {
		return &Response{
			Status: status.Code(err),
			Err:    err,
		}
	}
	snap, _ := t.snapshot.Load().(rootSnapshot)
	root := snap.root
	signed := snap.signed
	proofResp := t.getProofByHashWithRoot(ctx, hash, root, signed)
	if proofResp.Err != nil {
		return &Response{
			Status: status.Code(proofResp.Err),
			Err:    proofResp.Err,
		}
	}
	proofs := proofResp.getProofResult.Proof
	if len(proofs) != 1 {
		err := fmt.Errorf("expected 1 proof from getProofByHash for %v, found %v", hex.EncodeToString(hash), len(proofs))
		return &Response{
			Status: status.Code(err),
			Err:    err,
		}
	}
<<<<<<< HEAD
	return t.GetLeafAndProofByIndex(ctx, proofs[0].LeafIndex)
=======

	leafIndex := proofs[0].LeafIndex
	// fetch the leaf without re-requesting a proof (since we already have it)
	leafOnlyResp := t.getStandaloneLeaf(ctx, leafIndex, hash, proofs[0], proofResp.getProofResult.SignedLogRoot)
	if leafOnlyResp.Err != nil {
		return &Response{
			Status: status.Code(leafOnlyResp.Err),
			Err:    leafOnlyResp.Err,
		}
	}

	return leafOnlyResp
>>>>>>> cdd95725
}

func (t *TrillianClient) GetLeafAndProofByIndex(ctx context.Context, index int64) *Response {
	if err := t.ensureStarted(ctx); err != nil {
		return &Response{
			Status: status.Code(err),
			Err:    err,
		}
	}
	snap, _ := t.snapshot.Load().(rootSnapshot)
	root := snap.root
	signed := snap.signed

	resp, err := t.client.GetEntryAndProof(ctx, &trillian.GetEntryAndProofRequest{
		LogId:     t.logID,
		LeafIndex: index,
		TreeSize:  int64(root.TreeSize),
	})
	if err != nil {
		return &Response{
			Status: status.Code(err),
			Err:    err,
		}
	}
	if resp != nil && resp.Proof != nil {
		if err := t.v.VerifyInclusionByHash(&root, resp.GetLeaf().MerkleLeafHash, resp.Proof); err != nil {
			return &Response{
				Status: status.Code(err),
				Err:    err,
			}
		}
		return &Response{
			Status: codes.OK,
			GetLeafAndProofResult: &trillian.GetEntryAndProofResponse{
				Proof:         resp.Proof,
				Leaf:          resp.Leaf,
				SignedLogRoot: signed,
			},
		}
	}
	return &Response{
		Status: codes.NotFound,
		Err:    fmt.Errorf("trillian returned empty response for index %d", index),
	}
}

func (t *TrillianClient) GetLatest(ctx context.Context, firstSize int64) *Response {
	if err := t.ensureStarted(ctx); err != nil {
		return &Response{
			Status: status.Code(err),
			Err:    err,
		}
	}
	if firstSize > 0 {
		if err := t.waitForRootAtLeast(ctx, uint64(firstSize)); err != nil {
			return &Response{
				Status: status.Code(err),
				Err:    err,
			}
		}
	}
	snap, _ := t.snapshot.Load().(rootSnapshot)
	signed := snap.signed
	if signed == nil {
		return &Response{
			Status: codes.NotFound,
			Err:    status.Error(codes.NotFound, "no signed root available"),
		}
	}
	return &Response{
		Status: codes.OK,
		GetLatestResult: &trillian.GetLatestSignedLogRootResponse{
			SignedLogRoot: signed,
		},
	}
}

func (t *TrillianClient) GetConsistencyProof(ctx context.Context, firstSize, lastSize int64) *Response {
	resp, err := t.client.GetConsistencyProof(ctx, &trillian.GetConsistencyProofRequest{
		LogId:          t.logID,
		FirstTreeSize:  firstSize,
		SecondTreeSize: lastSize,
	})
	return &Response{
		Status:                    status.Code(err),
		Err:                       err,
		GetConsistencyProofResult: resp,
	}
}

func (t *TrillianClient) getProofByHashWithRoot(ctx context.Context, hashValue []byte, root types.LogRootV1, signed *trillian.SignedLogRoot) *Response {
	if root.TreeSize == 0 {
		return &Response{
			Status: codes.NotFound,
			Err:    status.Error(codes.NotFound, "tree is empty"),
		}
	}
	resp, err := t.client.GetInclusionProofByHash(ctx, &trillian.GetInclusionProofByHashRequest{
		LogId:    t.logID,
		LeafHash: hashValue,
		TreeSize: int64(root.TreeSize),
	})
	if err != nil {
		return &Response{
			Status: status.Code(err),
			Err:    err,
		}
	}
	if resp != nil {
		for _, p := range resp.Proof {
			if err := t.v.VerifyInclusionByHash(&root, hashValue, p); err != nil {
				return &Response{
					Status: status.Code(err),
					Err:    err,
				}
			}
		}
		return &Response{
			Status: codes.OK,
			getProofResult: &trillian.GetInclusionProofByHashResponse{
				Proof:         resp.Proof,
				SignedLogRoot: signed,
			},
		}
	}
	return &Response{
		Status: codes.Unknown,
		Err:    fmt.Errorf("trillian returned empty proof for hash %s", hex.EncodeToString(hashValue)),
	}
}

// waitForInclusion blocks until inclusion proof is available, waking on updater notifications.

// waitForInclusionWithMinSize behaves like waitForInclusion but ensures the
// first inclusion-proof attempt happens only after the tree has reached at
// least minSize. This reduces initial NotFound churn without increasing time
// to success (since inclusion requires a root advance).
func (t *TrillianClient) waitForInclusionWithMinSize(ctx context.Context, leafHash []byte, minSize uint64) *Response {
	start := time.Now()

	// Optionally delay the very first attempt until minSize is reached.
	// If the current snapshot is already beyond minSize, this returns immediately.
	if err := t.waitForRootAtLeast(ctx, minSize); err != nil {
		elapsed := float64(time.Since(start).Milliseconds())
		metricInclusionWait.WithLabelValues("false").Observe(elapsed)
		return &Response{Status: status.Code(err), Err: err}
	}

	for {
		if err := ctx.Err(); err != nil {
			elapsed := float64(time.Since(start).Milliseconds())
			metricInclusionWait.WithLabelValues("false").Observe(elapsed)
			return &Response{Status: status.Code(err), Err: err}
		}
		snap, _ := t.snapshot.Load().(rootSnapshot)
		root := snap.root
		signed := snap.signed

		proofResp := t.getProofByHashWithRoot(ctx, leafHash, root, signed)
		if proofResp.Err == nil || status.Code(proofResp.Err) != codes.NotFound {
			success := proofResp.Err == nil
			elapsed := float64(time.Since(start).Milliseconds())
			metricInclusionWait.WithLabelValues(fmt.Sprintf("%t", success)).Observe(elapsed)
			return proofResp
		}

		// NotFound: wait for the tree to grow and try again
		if err := t.waitForRootAtLeast(ctx, root.TreeSize+1); err != nil {
			return &Response{Status: status.Code(err), Err: err}
		}
	}
}

// waitForRootAtLeast blocks until t.lastRoot.TreeSize >= size, or context/client closes.
func (t *TrillianClient) waitForRootAtLeast(ctx context.Context, size uint64) error {
	start := time.Now()
	t.mu.Lock()
	defer t.mu.Unlock()
	for {
		if err := ctx.Err(); err != nil {
			// metrics
			elapsed := float64(time.Since(start).Milliseconds())
			metricWaitForRootAtLeast.WithLabelValues(fmt.Sprintf("%d", t.logID), "false").Observe(elapsed)
			return err
		}
		select {
		case <-t.stopCh:
			elapsed := float64(time.Since(start).Milliseconds())
			metricWaitForRootAtLeast.WithLabelValues(fmt.Sprintf("%d", t.logID), "false").Observe(elapsed)
			return status.Error(codes.Canceled, "client closed")
		default:
		}
		cur := t.snapshot.Load().(rootSnapshot)
		if cur.root.TreeSize >= size {
			elapsed := float64(time.Since(start).Milliseconds())
			metricWaitForRootAtLeast.WithLabelValues(fmt.Sprintf("%d", t.logID), "true").Observe(elapsed)
			return nil
		}
		t.cond.Wait()
	}
}

// GetLeavesByRange fetches leaves from startIndex (inclusive) up to count leaves without proofs.
func (t *TrillianClient) GetLeavesByRange(ctx context.Context, startIndex, count int64) *Response {
	resp, err := t.client.GetLeavesByRange(ctx, &trillian.GetLeavesByRangeRequest{
		LogId:      t.logID,
		StartIndex: startIndex,
		Count:      count,
	})
	return &Response{
		Status:                 status.Code(err),
		Err:                    err,
		GetLeavesByRangeResult: resp,
	}
}

// GetLeafWithoutProof is a convenience wrapper for fetching a single leaf by index without proofs.
func (t *TrillianClient) GetLeafWithoutProof(ctx context.Context, index int64) *Response {
	return t.GetLeavesByRange(ctx, index, 1)
}

// getStandaloneLeaf gets just the leaf, returns it in GetLeafAndProof result for easier reuse
func (t *TrillianClient) getStandaloneLeaf(ctx context.Context, index int64, hash []byte, proof *trillian.Proof, signedRoot *trillian.SignedLogRoot) *Response {
	leafOnlyResp := t.GetLeafWithoutProof(ctx, index)
	if leafOnlyResp.Err != nil {
		return &Response{
			Status: status.Code(leafOnlyResp.Err),
			Err:    leafOnlyResp.Err,
		}
	}

	if leafOnlyResp.GetLeavesByRangeResult == nil || len(leafOnlyResp.GetLeavesByRangeResult.Leaves) == 0 {
		err := fmt.Errorf("no leaf returned for index %d", index)
		return &Response{
			Status: codes.NotFound,
			Err:    err,
		}
	}
	// shouldn't happen since we're using a log mode that prevents duplicates
	if len(leafOnlyResp.GetLeavesByRangeResult.Leaves) != 1 {
		err := fmt.Errorf("multiple leaves returned for index %d", index)
		return &Response{
			Status: codes.FailedPrecondition,
			Err:    err,
		}
	}
	leaf := leafOnlyResp.GetLeavesByRangeResult.Leaves[0]

	if !bytes.Equal(leaf.MerkleLeafHash, hash) {
		// extremely unlikely but this means the index in the proof doesn't match the content stored in the index
		err := fmt.Errorf("leaf hash mismatch: expected %v, got %v", hex.EncodeToString(hash), hex.EncodeToString(leaf.MerkleLeafHash))
		return &Response{
			Status: status.Code(err),
			Err:    err,
		}
	}

	return &Response{
		Status: codes.OK,
		GetLeafAndProofResult: &trillian.GetEntryAndProofResponse{
			Proof:         proof,
			Leaf:          leaf,
			SignedLogRoot: signedRoot,
		},
	}
}<|MERGE_RESOLUTION|>--- conflicted
+++ resolved
@@ -437,9 +437,6 @@
 			Err:    err,
 		}
 	}
-<<<<<<< HEAD
-	return t.GetLeafAndProofByIndex(ctx, proofs[0].LeafIndex)
-=======
 
 	leafIndex := proofs[0].LeafIndex
 	// fetch the leaf without re-requesting a proof (since we already have it)
@@ -452,7 +449,6 @@
 	}
 
 	return leafOnlyResp
->>>>>>> cdd95725
 }
 
 func (t *TrillianClient) GetLeafAndProofByIndex(ctx context.Context, index int64) *Response {
@@ -583,8 +579,6 @@
 		Err:    fmt.Errorf("trillian returned empty proof for hash %s", hex.EncodeToString(hashValue)),
 	}
 }
-
-// waitForInclusion blocks until inclusion proof is available, waking on updater notifications.
 
 // waitForInclusionWithMinSize behaves like waitForInclusion but ensures the
 // first inclusion-proof attempt happens only after the tree has reached at
