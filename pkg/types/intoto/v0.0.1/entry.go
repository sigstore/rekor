--- conflicted
+++ resolved
@@ -190,17 +190,12 @@
 	return sig, "", nil
 }
 
-<<<<<<< HEAD
-func (v *verifier) Verify(keyID string, data, sig []byte) (bool, error) {
+func (v *verifier) Verify(keyID string, data, sig []byte) error {
 	af, err := pkifactory.NewArtifactFactory(pkifactory.X509)
 	if err != nil {
-		return false, err
-	}
-
-=======
-func (v *verifier) Verify(keyID string, data, sig []byte) error {
-	af := pki.NewArtifactFactory("x509")
->>>>>>> 428f264e
+		return err
+	}
+
 	s, err := af.NewSignature(bytes.NewReader(sig))
 	if err != nil {
 		return err
@@ -208,8 +203,7 @@
 	if err := s.Verify(bytes.NewReader(data), v.pub); err != nil {
 		return err
 	}
-<<<<<<< HEAD
-	return true, nil
+	return nil
 }
 
 func (v V001Entry) CreateFromPFlags(_ context.Context, props types.ArtifactProperties) (models.ProposedEntry, error) {
@@ -254,7 +248,4 @@
 	returnVal.APIVersion = swag.String(re.APIVersion())
 
 	return &returnVal, nil
-=======
-	return nil
->>>>>>> 428f264e
 }