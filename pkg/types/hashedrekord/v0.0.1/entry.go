//
// Copyright 2021 The Sigstore Authors.
//
// Licensed under the Apache License, Version 2.0 (the "License");
// you may not use this file except in compliance with the License.
// You may obtain a copy of the License at
//
//     http://www.apache.org/licenses/LICENSE-2.0
//
// Unless required by applicable law or agreed to in writing, software
// distributed under the License is distributed on an "AS IS" BASIS,
// WITHOUT WARRANTIES OR CONDITIONS OF ANY KIND, either express or implied.
// See the License for the specific language governing permissions and
// limitations under the License.

package hashedrekord

import (
	"bytes"
	"context"
	"crypto"
	"crypto/sha256"
	"encoding/base64"
	"encoding/hex"
	"encoding/json"
	"errors"
	"fmt"
	"os"
	"path/filepath"
	"strings"

	"github.com/go-openapi/strfmt"
	"github.com/go-openapi/swag/conv"

	"github.com/sigstore/rekor/pkg/generated/models"
	"github.com/sigstore/rekor/pkg/log"
	"github.com/sigstore/rekor/pkg/pki"
	"github.com/sigstore/rekor/pkg/pki/x509"
	"github.com/sigstore/rekor/pkg/types"
	hashedrekord "github.com/sigstore/rekor/pkg/types/hashedrekord"
	"github.com/sigstore/rekor/pkg/util"
	"github.com/sigstore/sigstore/pkg/signature/options"
)

const (
	APIVERSION = "0.0.1"
)

func init() {
	if err := hashedrekord.VersionMap.SetEntryFactory(APIVERSION, NewEntry); err != nil {
		log.Logger.Panic(err)
	}
}

type V001Entry struct {
	HashedRekordObj models.HashedrekordV001Schema
}

func (v V001Entry) APIVersion() string {
	return APIVERSION
}

func NewEntry() types.EntryImpl {
	return &V001Entry{}
}

func (v V001Entry) IndexKeys() ([]string, error) {
	var result []string

	key := v.HashedRekordObj.Signature.PublicKey.Content
	keyHash := sha256.Sum256(key)
	result = append(result, strings.ToLower(hex.EncodeToString(keyHash[:])))

	pub, err := x509.NewPublicKey(bytes.NewReader(key))
	if err != nil {
		return nil, err
	}
	result = append(result, pub.Subjects()...)

	if v.HashedRekordObj.Data.Hash != nil {
		hashKey := strings.ToLower(fmt.Sprintf("%s:%s", *v.HashedRekordObj.Data.Hash.Algorithm, *v.HashedRekordObj.Data.Hash.Value))
		result = append(result, hashKey)
	}

	return result, nil
}

// DecodeEntry performs direct decode into the provided output pointer
// without mutating the receiver on error.
func DecodeEntry(input any, output *models.HashedrekordV001Schema) error {
	if output == nil {
		return fmt.Errorf("nil output *models.HashedrekordV001Schema")
	}
	var m models.HashedrekordV001Schema
	// Single type-switch with map fast path
	switch data := input.(type) {
	case map[string]any:
		mm := data
		if sigRaw, ok := mm["signature"].(map[string]any); ok {
			m.Signature = &models.HashedrekordV001SchemaSignature{}
			if c, ok := sigRaw["content"].(string); ok && c != "" {
				outb := make([]byte, base64.StdEncoding.DecodedLen(len(c)))
				n, err := base64.StdEncoding.Decode(outb, []byte(c))
				if err != nil {
					return fmt.Errorf("failed parsing base64 data for signature content: %w", err)
				}
				m.Signature.Content = outb[:n]
			}
			if pkRaw, ok := sigRaw["publicKey"].(map[string]any); ok {
				m.Signature.PublicKey = &models.HashedrekordV001SchemaSignaturePublicKey{}
				if c, ok := pkRaw["content"].(string); ok && c != "" {
					outb := make([]byte, base64.StdEncoding.DecodedLen(len(c)))
					n, err := base64.StdEncoding.Decode(outb, []byte(c))
					if err != nil {
						return fmt.Errorf("failed parsing base64 data for public key content: %w", err)
					}
					m.Signature.PublicKey.Content = outb[:n]
				}
			}
		}
		if dataRaw, ok := mm["data"].(map[string]any); ok {
			if hRaw, ok := dataRaw["hash"].(map[string]any); ok {
				m.Data = &models.HashedrekordV001SchemaData{Hash: &models.HashedrekordV001SchemaDataHash{}}
				if alg, ok := hRaw["algorithm"].(string); ok {
					m.Data.Hash.Algorithm = &alg
				}
				if val, ok := hRaw["value"].(string); ok {
					m.Data.Hash.Value = &val
				}
			}
		}
		*output = m
		return nil
	case *models.HashedrekordV001Schema:
		if data == nil {
			return fmt.Errorf("nil *models.HashedrekordV001Schema")
		}
		*output = *data
		return nil
	case models.HashedrekordV001Schema:
		*output = data
		return nil
	default:
		return fmt.Errorf("unsupported input type %T for DecodeEntry", input)
	}
}

func (v *V001Entry) Unmarshal(pe models.ProposedEntry) error {
	rekord, ok := pe.(*models.Hashedrekord)
	if !ok {
		return errors.New("cannot unmarshal non Rekord v0.0.1 type")
	}

	if err := DecodeEntry(rekord.Spec, &v.HashedRekordObj); err != nil {
		return err
	}

	// field validation
	if err := v.HashedRekordObj.Validate(strfmt.Default); err != nil {
		return err
	}

	// cross field validation
	_, _, err := v.validate()
	return err
}

func (v *V001Entry) Canonicalize(_ context.Context) ([]byte, error) {
	sigObj, keyObj, err := v.validate()
	if err != nil {
		return nil, &types.InputValidationError{Err: err}
	}

	canonicalEntry := models.HashedrekordV001Schema{}

	// need to canonicalize signature & key content
	canonicalEntry.Signature = &models.HashedrekordV001SchemaSignature{}
	canonicalEntry.Signature.Content, err = sigObj.CanonicalValue()
	if err != nil {
		return nil, err
	}

	// key URL (if known) is not set deliberately
	canonicalEntry.Signature.PublicKey = &models.HashedrekordV001SchemaSignaturePublicKey{}
	canonicalEntry.Signature.PublicKey.Content, err = keyObj.CanonicalValue()
	if err != nil {
		return nil, err
	}

	canonicalEntry.Data = &models.HashedrekordV001SchemaData{}
	canonicalEntry.Data.Hash = v.HashedRekordObj.Data.Hash
	// data content is not set deliberately

	v.HashedRekordObj = canonicalEntry
	// wrap in valid object with kind and apiVersion set
	rekordObj := models.Hashedrekord{}
	rekordObj.APIVersion = conv.Pointer(APIVERSION)
	rekordObj.Spec = &canonicalEntry

	return json.Marshal(&rekordObj)
}

// validate performs cross-field validation for fields in object
func (v *V001Entry) validate() (pki.Signature, pki.PublicKey, error) {
	sig := v.HashedRekordObj.Signature
	if sig == nil {
		return nil, nil, &types.InputValidationError{Err: errors.New("missing signature")}
	}
	// Hashed rekord type only works for x509 signature types
	sigObj, err := x509.NewSignatureWithOpts(bytes.NewReader(sig.Content), options.WithED25519ph())
	if err != nil {
		return nil, nil, &types.InputValidationError{Err: err}
	}

	key := sig.PublicKey
	if key == nil {
		return nil, nil, &types.InputValidationError{Err: errors.New("missing public key")}
	}
	keyObj, err := x509.NewPublicKey(bytes.NewReader(key.Content))
	if err != nil {
		return nil, nil, &types.InputValidationError{Err: err}
	}

	data := v.HashedRekordObj.Data
	if data == nil {
		return nil, nil, &types.InputValidationError{Err: errors.New("missing data")}
	}

	hash := data.Hash
	if hash == nil {
		return nil, nil, &types.InputValidationError{Err: errors.New("missing hash")}
	}
<<<<<<< HEAD
	if !govalidator.IsHash(conv.Value(hash.Value), conv.Value(hash.Algorithm)) {
		return nil, nil, &types.InputValidationError{Err: errors.New("invalid value for hash")}
	}
=======
>>>>>>> 58c9f252

	var alg crypto.Hash
	switch conv.Value(hash.Algorithm) {
	case models.HashedrekordV001SchemaDataHashAlgorithmSha384:
		if len(*hash.Value) != crypto.SHA384.Size()*2 {
			return nil, nil, &types.InputValidationError{Err: errors.New("invalid value for hash")}
		}
		alg = crypto.SHA384
	case models.HashedrekordV001SchemaDataHashAlgorithmSha512:
		if len(*hash.Value) != crypto.SHA512.Size()*2 {
			return nil, nil, &types.InputValidationError{Err: errors.New("invalid value for hash")}
		}
		alg = crypto.SHA512
	default:
		if len(*hash.Value) != crypto.SHA256.Size()*2 {
			return nil, nil, &types.InputValidationError{Err: errors.New("invalid value for hash")}
		}
		alg = crypto.SHA256
	}

	decoded, err := hex.DecodeString(*hash.Value)
	if err != nil {
		return nil, nil, err
	}
	if err := sigObj.Verify(nil, keyObj, options.WithDigest(decoded), options.WithCryptoSignerOpts(alg)); err != nil {
		return nil, nil, &types.InputValidationError{Err: fmt.Errorf("verifying signature: %w", err)}
	}

	return sigObj, keyObj, nil
}

func getDataHashAlgorithm(hashAlgorithm crypto.Hash) string {
	switch hashAlgorithm {
	case crypto.SHA384:
		return models.HashedrekordV001SchemaDataHashAlgorithmSha384
	case crypto.SHA512:
		return models.HashedrekordV001SchemaDataHashAlgorithmSha512
	default:
		return models.HashedrekordV001SchemaDataHashAlgorithmSha256
	}
}

func (v V001Entry) CreateFromArtifactProperties(_ context.Context, props types.ArtifactProperties) (models.ProposedEntry, error) {
	returnVal := models.Hashedrekord{}
	re := V001Entry{}

	// we will need artifact, public-key, signature
	re.HashedRekordObj.Data = &models.HashedrekordV001SchemaData{}

	var err error

	if props.PKIFormat != string(pki.X509) {
		return nil, errors.New("hashedrekord entries can only be created for artifacts signed with x509-based PKI")
	}

	re.HashedRekordObj.Signature = &models.HashedrekordV001SchemaSignature{}
	sigBytes := props.SignatureBytes
	if sigBytes == nil {
		if props.SignaturePath == nil {
			return nil, errors.New("a detached signature must be provided")
		}
		sigBytes, err = os.ReadFile(filepath.Clean(props.SignaturePath.Path))
		if err != nil {
			return nil, fmt.Errorf("error reading signature file: %w", err)
		}
	}
	re.HashedRekordObj.Signature.Content = strfmt.Base64(sigBytes)

	re.HashedRekordObj.Signature.PublicKey = &models.HashedrekordV001SchemaSignaturePublicKey{}
	publicKeyBytes := props.PublicKeyBytes
	if len(publicKeyBytes) == 0 {
		if len(props.PublicKeyPaths) != 1 {
			return nil, errors.New("only one public key must be provided to verify detached signature")
		}
		keyBytes, err := os.ReadFile(filepath.Clean(props.PublicKeyPaths[0].Path))
		if err != nil {
			return nil, fmt.Errorf("error reading public key file: %w", err)
		}
		publicKeyBytes = append(publicKeyBytes, keyBytes)
	} else if len(publicKeyBytes) != 1 {
		return nil, errors.New("only one public key must be provided")
	}

	hashAlgorithm, hashValue := util.UnprefixSHA(props.ArtifactHash)
	re.HashedRekordObj.Signature.PublicKey.Content = strfmt.Base64(publicKeyBytes[0])
	re.HashedRekordObj.Data.Hash = &models.HashedrekordV001SchemaDataHash{
		Algorithm: conv.Pointer(getDataHashAlgorithm(hashAlgorithm)),
		Value:     conv.Pointer(hashValue),
	}

	if _, _, err := re.validate(); err != nil {
		return nil, err
	}

	returnVal.APIVersion = conv.Pointer(re.APIVersion())
	returnVal.Spec = re.HashedRekordObj

	return &returnVal, nil
}

func (v V001Entry) Verifiers() ([]pki.PublicKey, error) {
	if v.HashedRekordObj.Signature == nil || v.HashedRekordObj.Signature.PublicKey == nil || v.HashedRekordObj.Signature.PublicKey.Content == nil {
		return nil, errors.New("hashedrekord v0.0.1 entry not initialized")
	}
	key, err := x509.NewPublicKey(bytes.NewReader(v.HashedRekordObj.Signature.PublicKey.Content))
	if err != nil {
		return nil, err
	}
	return []pki.PublicKey{key}, nil
}

func (v V001Entry) ArtifactHash() (string, error) {
	if v.HashedRekordObj.Data == nil || v.HashedRekordObj.Data.Hash == nil || v.HashedRekordObj.Data.Hash.Value == nil || v.HashedRekordObj.Data.Hash.Algorithm == nil {
		return "", errors.New("hashedrekord v0.0.1 entry not initialized")
	}
	return strings.ToLower(fmt.Sprintf("%s:%s", *v.HashedRekordObj.Data.Hash.Algorithm, *v.HashedRekordObj.Data.Hash.Value)), nil
}

func (v V001Entry) Insertable() (bool, error) {
	if v.HashedRekordObj.Signature == nil {
		return false, errors.New("missing signature property")
	}
	if len(v.HashedRekordObj.Signature.Content) == 0 {
		return false, errors.New("missing signature content")
	}
	if v.HashedRekordObj.Signature.PublicKey == nil {
		return false, errors.New("missing publicKey property")
	}
	if len(v.HashedRekordObj.Signature.PublicKey.Content) == 0 {
		return false, errors.New("missing publicKey content")
	}
	if v.HashedRekordObj.Data == nil {
		return false, errors.New("missing data property")
	}
	if v.HashedRekordObj.Data.Hash == nil {
		return false, errors.New("missing hash property")
	}
	if v.HashedRekordObj.Data.Hash.Algorithm == nil {
		return false, errors.New("missing hash algorithm")
	}
	if v.HashedRekordObj.Data.Hash.Value == nil {
		return false, errors.New("missing hash value")
	}
	return true, nil
}<|MERGE_RESOLUTION|>--- conflicted
+++ resolved
@@ -230,12 +230,6 @@
 	if hash == nil {
 		return nil, nil, &types.InputValidationError{Err: errors.New("missing hash")}
 	}
-<<<<<<< HEAD
-	if !govalidator.IsHash(conv.Value(hash.Value), conv.Value(hash.Algorithm)) {
-		return nil, nil, &types.InputValidationError{Err: errors.New("invalid value for hash")}
-	}
-=======
->>>>>>> 58c9f252
 
 	var alg crypto.Hash
 	switch conv.Value(hash.Algorithm) {
