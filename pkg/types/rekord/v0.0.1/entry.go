//
// Copyright 2021 The Sigstore Authors.
//
// Licensed under the Apache License, Version 2.0 (the "License");
// you may not use this file except in compliance with the License.
// You may obtain a copy of the License at
//
//     http://www.apache.org/licenses/LICENSE-2.0
//
// Unless required by applicable law or agreed to in writing, software
// distributed under the License is distributed on an "AS IS" BASIS,
// WITHOUT WARRANTIES OR CONDITIONS OF ANY KIND, either express or implied.
// See the License for the specific language governing permissions and
// limitations under the License.

package rekord

import (
	"bytes"
	"context"
	"crypto"
	"crypto/sha256"
	"encoding/base64"
	"encoding/hex"
	"encoding/json"
	"errors"
	"fmt"
	"io"
	"os"
	"path/filepath"
	"strings"

	"github.com/go-openapi/strfmt"
	"github.com/go-openapi/swag/conv"

	"github.com/sigstore/rekor/pkg/generated/models"
	"github.com/sigstore/rekor/pkg/log"
	"github.com/sigstore/rekor/pkg/pki"
	"github.com/sigstore/rekor/pkg/pki/minisign"
	"github.com/sigstore/rekor/pkg/pki/pgp"
	"github.com/sigstore/rekor/pkg/pki/ssh"
	"github.com/sigstore/rekor/pkg/pki/x509"
	"github.com/sigstore/rekor/pkg/types"
	"github.com/sigstore/rekor/pkg/types/rekord"
	"github.com/sigstore/rekor/pkg/util"
)

const (
	APIVERSION = "0.0.1"
)

func init() {
	if err := rekord.VersionMap.SetEntryFactory(APIVERSION, NewEntry); err != nil {
		log.Logger.Panic(err)
	}
}

type V001Entry struct {
	RekordObj models.RekordV001Schema
}

func (v V001Entry) APIVersion() string {
	return APIVERSION
}

func NewEntry() types.EntryImpl {
	return &V001Entry{}
}

func (v V001Entry) IndexKeys() ([]string, error) {
	var result []string

	af, err := pki.NewArtifactFactory(pki.Format(*v.RekordObj.Signature.Format))
	if err != nil {
		return nil, err
	}
	keyObj, err := af.NewPublicKey(bytes.NewReader(*v.RekordObj.Signature.PublicKey.Content))
	if err != nil {
		return nil, err
	}

	key, err := keyObj.CanonicalValue()
	if err != nil {
		log.Logger.Error(err)
	} else {
		keyHash := sha256.Sum256(key)
		result = append(result, strings.ToLower(hex.EncodeToString(keyHash[:])))
	}

	result = append(result, keyObj.Subjects()...)

	if v.RekordObj.Data.Hash != nil {
		hashKey := strings.ToLower(fmt.Sprintf("%s:%s", *v.RekordObj.Data.Hash.Algorithm, *v.RekordObj.Data.Hash.Value))
		result = append(result, hashKey)
	}

	return result, nil
}

func (v *V001Entry) Unmarshal(pe models.ProposedEntry) error {
	rekord, ok := pe.(*models.Rekord)
	if !ok {
		return errors.New("cannot unmarshal non Rekord v0.0.1 type")
	}

	if err := DecodeEntry(rekord.Spec, &v.RekordObj); err != nil {
		return err
	}

	// field validation
	if err := v.RekordObj.Validate(strfmt.Default); err != nil {
		return err
	}

	// cross field validation
	return v.validate()

}

// DecodeEntry performs direct JSON unmarshaling without reflection,
// equivalent to types.DecodeEntry but with better performance for Rekord v0.0.1.
// It avoids mutating the receiver on error.
func DecodeEntry(input any, output *models.RekordV001Schema) error {
	if output == nil {
		return fmt.Errorf("nil output *models.RekordV001Schema")
	}
	var m models.RekordV001Schema
	// Single switch including map[string]any fast path
	switch data := input.(type) {
	case map[string]any:
		mm := data
		if s, ok := mm["signature"].(map[string]any); ok {
			m.Signature = &models.RekordV001SchemaSignature{}
			if f, ok := s["format"].(string); ok {
				m.Signature.Format = &f
			}
			if c, ok := s["content"].(string); ok && c != "" {
				outb := make([]byte, base64.StdEncoding.DecodedLen(len(c)))
				n, err := base64.StdEncoding.Decode(outb, []byte(c))
				if err != nil {
					return fmt.Errorf("failed parsing base64 data for signature content: %w", err)
				}
				b := strfmt.Base64(outb[:n])
				m.Signature.Content = &b
			}
			if pk, ok := s["publicKey"].(map[string]any); ok {
				m.Signature.PublicKey = &models.RekordV001SchemaSignaturePublicKey{}
				if c, ok := pk["content"].(string); ok && c != "" {
					outb := make([]byte, base64.StdEncoding.DecodedLen(len(c)))
					n, err := base64.StdEncoding.Decode(outb, []byte(c))
					if err != nil {
						return fmt.Errorf("failed parsing base64 data for signature publicKey content: %w", err)
					}
					b := strfmt.Base64(outb[:n])
					m.Signature.PublicKey.Content = &b
				}
			}
		}
		if d, ok := mm["data"].(map[string]any); ok {
			m.Data = &models.RekordV001SchemaData{}
			if h, ok := d["hash"].(map[string]any); ok {
				m.Data.Hash = &models.RekordV001SchemaDataHash{}
				if alg, ok := h["algorithm"].(string); ok {
					m.Data.Hash.Algorithm = &alg
				}
				if val, ok := h["value"].(string); ok {
					m.Data.Hash.Value = &val
				}
			}
			if c, ok := d["content"].(string); ok && c != "" {
				outb := make([]byte, base64.StdEncoding.DecodedLen(len(c)))
				n, err := base64.StdEncoding.Decode(outb, []byte(c))
				if err != nil {
					return fmt.Errorf("failed parsing base64 data for data content: %w", err)
				}
				m.Data.Content = strfmt.Base64(outb[:n])
			}
		}
		*output = m
		return nil
	case *models.RekordV001Schema:
		if data == nil {
			return fmt.Errorf("nil *models.RekordV001Schema")
		}
		*output = *data
		return nil
	case models.RekordV001Schema:
		*output = data
		return nil
	default:
		return fmt.Errorf("unsupported input type %T for DecodeEntry", input)
	}
}

func (v *V001Entry) fetchExternalEntities(_ context.Context) (pki.PublicKey, pki.Signature, error) {
	af, err := pki.NewArtifactFactory(pki.Format(*v.RekordObj.Signature.Format))
	if err != nil {
		return nil, nil, err
	}

	// Hash computation
	hasher := sha256.New()
	if _, err := hasher.Write(v.RekordObj.Data.Content); err != nil {
		return nil, nil, &types.InputValidationError{Err: err}
	}
	computedSHA := hex.EncodeToString(hasher.Sum(nil))

	// Validate hash if provided
	if v.RekordObj.Data.Hash != nil && v.RekordObj.Data.Hash.Value != nil {
		oldSHA := conv.Value(v.RekordObj.Data.Hash.Value)
		if computedSHA != oldSHA {
			return nil, nil, &types.InputValidationError{Err: fmt.Errorf("SHA mismatch: %s != %s", computedSHA, oldSHA)}
		}
	}

	// Parse signature and key
	sigObj, err := af.NewSignature(bytes.NewReader(*v.RekordObj.Signature.Content))
	if err != nil {
		return nil, nil, &types.InputValidationError{Err: err}
	}

	keyObj, err := af.NewPublicKey(bytes.NewReader(*v.RekordObj.Signature.PublicKey.Content))
	if err != nil {
		return nil, nil, &types.InputValidationError{Err: err}
	}

	// Verify signature
	if err := sigObj.Verify(bytes.NewReader(v.RekordObj.Data.Content), keyObj); err != nil {
		return nil, nil, &types.InputValidationError{Err: err}
	}

	// Set computed hash if not provided
	if v.RekordObj.Data.Hash == nil {
		v.RekordObj.Data.Hash = &models.RekordV001SchemaDataHash{}
		v.RekordObj.Data.Hash.Algorithm = conv.Pointer(models.RekordV001SchemaDataHashAlgorithmSha256)
		v.RekordObj.Data.Hash.Value = conv.Pointer(computedSHA)
	}

	return keyObj, sigObj, nil
}

func (v *V001Entry) Canonicalize(ctx context.Context) ([]byte, error) {
	keyObj, sigObj, err := v.fetchExternalEntities(ctx)
	if err != nil {
		return nil, err
	}

	canonicalEntry := models.RekordV001Schema{}

	// need to canonicalize signature & key content
	canonicalEntry.Signature = &models.RekordV001SchemaSignature{}
	// signature URL (if known) is not set deliberately
	canonicalEntry.Signature.Format = v.RekordObj.Signature.Format

	var sigContent []byte
	sigContent, err = sigObj.CanonicalValue()
	if err != nil {
		return nil, err
	}
	canonicalEntry.Signature.Content = (*strfmt.Base64)(&sigContent)

	var pubKeyContent []byte
	canonicalEntry.Signature.PublicKey = &models.RekordV001SchemaSignaturePublicKey{}
	pubKeyContent, err = keyObj.CanonicalValue()
	if err != nil {
		return nil, err
	}
	canonicalEntry.Signature.PublicKey.Content = (*strfmt.Base64)(&pubKeyContent)

	canonicalEntry.Data = &models.RekordV001SchemaData{}
	canonicalEntry.Data.Hash = v.RekordObj.Data.Hash
	// data content is not set deliberately

	// wrap in valid object with kind and apiVersion set
	rekordObj := models.Rekord{}
	rekordObj.APIVersion = conv.Pointer(APIVERSION)
	rekordObj.Spec = &canonicalEntry

	v.RekordObj = canonicalEntry

	bytes, err := json.Marshal(&rekordObj)
	if err != nil {
		return nil, err
	}

	return bytes, nil
}

// validate performs cross-field validation for fields in object
func (v V001Entry) validate() error {
	sig := v.RekordObj.Signature
	if v.RekordObj.Signature == nil {
		return errors.New("missing signature")
	}
	if sig.Content == nil || len(*sig.Content) == 0 {
		return errors.New("'content' must be specified for signature")
	}

	key := sig.PublicKey
	if key == nil {
		return errors.New("missing public key")
	}
	if key.Content == nil || len(*key.Content) == 0 {
		return errors.New("'content' must be specified for publicKey")
	}

	data := v.RekordObj.Data
	if data == nil {
		return errors.New("missing data")
	}

	hash := data.Hash
	if hash != nil {
<<<<<<< HEAD
		if !govalidator.IsHash(conv.Value(hash.Value), conv.Value(hash.Algorithm)) {
=======
		// Rekord v0.0.1 schema enumerates sha256; enforce length accordingly.
		if hash.Value == nil || len(*hash.Value) != crypto.SHA256.Size()*2 {
			return errors.New("invalid value for hash")
		}
		if _, err := hex.DecodeString(*hash.Value); err != nil {
>>>>>>> 58c9f252
			return errors.New("invalid value for hash")
		}
	} else if len(data.Content) == 0 {
		return errors.New("'content' must be specified for data")
	}

	return nil
}

func (v V001Entry) CreateFromArtifactProperties(ctx context.Context, props types.ArtifactProperties) (models.ProposedEntry, error) {
	returnVal := models.Rekord{}
	re := V001Entry{}

	// we will need artifact, public-key, signature
	re.RekordObj.Data = &models.RekordV001SchemaData{}

	var err error
	artifactBytes := props.ArtifactBytes
	if len(artifactBytes) == 0 {
		var artifactReader io.ReadCloser
		if props.ArtifactPath == nil {
			return nil, errors.New("path to artifact file must be specified")
		}
		if props.ArtifactPath.IsAbs() {
			artifactReader, err = util.FileOrURLReadCloser(ctx, props.ArtifactPath.String(), nil)
			if err != nil {
				return nil, fmt.Errorf("error reading artifact file: %w", err)
			}
		} else {
			artifactReader, err = os.Open(filepath.Clean(props.ArtifactPath.Path))
			if err != nil {
				return nil, fmt.Errorf("error opening artifact file: %w", err)
			}
		}
		artifactBytes, err = io.ReadAll(artifactReader)
		if err != nil {
			return nil, fmt.Errorf("error reading artifact file: %w", err)
		}
	}
	re.RekordObj.Data.Content = strfmt.Base64(artifactBytes)

	re.RekordObj.Signature = &models.RekordV001SchemaSignature{}
	switch props.PKIFormat {
	case "pgp":
		re.RekordObj.Signature.Format = conv.Pointer(models.RekordV001SchemaSignatureFormatPgp)
	case "minisign":
		re.RekordObj.Signature.Format = conv.Pointer(models.RekordV001SchemaSignatureFormatMinisign)
	case "x509":
		re.RekordObj.Signature.Format = conv.Pointer(models.RekordV001SchemaSignatureFormatX509)
	case "ssh":
		re.RekordObj.Signature.Format = conv.Pointer(models.RekordV001SchemaSignatureFormatSSH)
	default:
		return nil, fmt.Errorf("unexpected format of public key: %s", props.PKIFormat)
	}
	sigBytes := props.SignatureBytes
	if len(sigBytes) == 0 {
		if props.SignaturePath == nil {
			return nil, errors.New("a detached signature must be provided")
		}
		sigBytes, err = os.ReadFile(filepath.Clean(props.SignaturePath.Path))
		if err != nil {
			return nil, fmt.Errorf("error reading signature file: %w", err)
		}
		re.RekordObj.Signature.Content = (*strfmt.Base64)(&sigBytes)
	} else {
		re.RekordObj.Signature.Content = (*strfmt.Base64)(&sigBytes)
	}

	re.RekordObj.Signature.PublicKey = &models.RekordV001SchemaSignaturePublicKey{}
	publicKeyBytes := props.PublicKeyBytes
	if len(publicKeyBytes) == 0 {
		if len(props.PublicKeyPaths) != 1 {
			return nil, errors.New("only one public key must be provided to verify detached signature")
		}
		keyBytes, err := os.ReadFile(filepath.Clean(props.PublicKeyPaths[0].Path))
		if err != nil {
			return nil, fmt.Errorf("error reading public key file: %w", err)
		}
		publicKeyBytes = append(publicKeyBytes, keyBytes)
	} else if len(publicKeyBytes) != 1 {
		return nil, errors.New("only one public key must be provided")
	}

	re.RekordObj.Signature.PublicKey.Content = (*strfmt.Base64)(&publicKeyBytes[0])

	if err := re.validate(); err != nil {
		return nil, err
	}

	if _, _, err := re.fetchExternalEntities(ctx); err != nil {
		return nil, fmt.Errorf("error retrieving external entities: %w", err)
	}

	returnVal.APIVersion = conv.Pointer(re.APIVersion())
	returnVal.Spec = re.RekordObj

	return &returnVal, nil
}

func (v V001Entry) Verifiers() ([]pki.PublicKey, error) {
	if v.RekordObj.Signature == nil || v.RekordObj.Signature.PublicKey == nil || v.RekordObj.Signature.PublicKey.Content == nil {
		return nil, errors.New("rekord v0.0.1 entry not initialized")
	}

	var key pki.PublicKey
	var err error
	switch f := *v.RekordObj.Signature.Format; f {
	case "x509":
		key, err = x509.NewPublicKey(bytes.NewReader(*v.RekordObj.Signature.PublicKey.Content))
	case "ssh":
		key, err = ssh.NewPublicKey(bytes.NewReader(*v.RekordObj.Signature.PublicKey.Content))
	case "pgp":
		key, err = pgp.NewPublicKey(bytes.NewReader(*v.RekordObj.Signature.PublicKey.Content))
	case "minisign":
		key, err = minisign.NewPublicKey(bytes.NewReader(*v.RekordObj.Signature.PublicKey.Content))
	default:
		return nil, fmt.Errorf("unexpected format of public key: %s", f)
	}
	if err != nil {
		return nil, err
	}
	return []pki.PublicKey{key}, nil
}

func (v V001Entry) ArtifactHash() (string, error) {
	if v.RekordObj.Data == nil || v.RekordObj.Data.Hash == nil || v.RekordObj.Data.Hash.Value == nil || v.RekordObj.Data.Hash.Algorithm == nil {
		return "", errors.New("rekord v0.0.1 entry not initialized")
	}
	return strings.ToLower(fmt.Sprintf("%s:%s", *v.RekordObj.Data.Hash.Algorithm, *v.RekordObj.Data.Hash.Value)), nil
}

func (v V001Entry) Insertable() (bool, error) {
	if v.RekordObj.Signature == nil {
		return false, errors.New("missing signature property")
	}
	if v.RekordObj.Signature.Content == nil || len(*v.RekordObj.Signature.Content) == 0 {
		return false, errors.New("missing signature content")
	}
	if v.RekordObj.Signature.PublicKey == nil {
		return false, errors.New("missing publicKey property")
	}
	if v.RekordObj.Signature.PublicKey.Content == nil || len(*v.RekordObj.Signature.PublicKey.Content) == 0 {
		return false, errors.New("missing publicKey content")
	}
	if v.RekordObj.Signature.Format == nil || len(*v.RekordObj.Signature.Format) == 0 {
		return false, errors.New("missing signature format")
	}

	if v.RekordObj.Data == nil {
		return false, errors.New("missing data property")
	}
	if len(v.RekordObj.Data.Content) == 0 {
		return false, errors.New("missing data content")
	}

	return true, nil
}<|MERGE_RESOLUTION|>--- conflicted
+++ resolved
@@ -311,15 +311,11 @@
 
 	hash := data.Hash
 	if hash != nil {
-<<<<<<< HEAD
-		if !govalidator.IsHash(conv.Value(hash.Value), conv.Value(hash.Algorithm)) {
-=======
 		// Rekord v0.0.1 schema enumerates sha256; enforce length accordingly.
 		if hash.Value == nil || len(*hash.Value) != crypto.SHA256.Size()*2 {
 			return errors.New("invalid value for hash")
 		}
 		if _, err := hex.DecodeString(*hash.Value); err != nil {
->>>>>>> 58c9f252
 			return errors.New("invalid value for hash")
 		}
 	} else if len(data.Content) == 0 {
