//
// Copyright 2021 The Sigstore Authors.
//
// Licensed under the Apache License, Version 2.0 (the "License");
// you may not use this file except in compliance with the License.
// You may obtain a copy of the License at
//
//     http://www.apache.org/licenses/LICENSE-2.0
//
// Unless required by applicable law or agreed to in writing, software
// distributed under the License is distributed on an "AS IS" BASIS,
// WITHOUT WARRANTIES OR CONDITIONS OF ANY KIND, either express or implied.
// See the License for the specific language governing permissions and
// limitations under the License.

package rpm

import (
	"bytes"
	"context"
	"crypto"
	"crypto/sha256"
	"encoding/base64"
	"encoding/hex"
	"encoding/json"
	"errors"
	"fmt"
	"io"
	"os"
	"path/filepath"
	"strconv"
	"strings"

	rpmutils "github.com/cavaliercoder/go-rpm"
	"github.com/go-openapi/strfmt"
	"github.com/go-openapi/swag/conv"
	"golang.org/x/sync/errgroup"

	"github.com/sigstore/rekor/pkg/generated/models"
	"github.com/sigstore/rekor/pkg/log"
	"github.com/sigstore/rekor/pkg/pki"
	"github.com/sigstore/rekor/pkg/pki/pgp"
	"github.com/sigstore/rekor/pkg/types"
	"github.com/sigstore/rekor/pkg/types/rpm"
	"github.com/sigstore/rekor/pkg/util"
)

const (
	APIVERSION = "0.0.1"
)

func init() {
	if err := rpm.VersionMap.SetEntryFactory(APIVERSION, NewEntry); err != nil {
		log.Logger.Panic(err)
	}
}

type V001Entry struct {
	RPMModel models.RpmV001Schema
}

func (v V001Entry) APIVersion() string {
	return APIVERSION
}

func NewEntry() types.EntryImpl {
	return &V001Entry{}
}

func (v V001Entry) IndexKeys() ([]string, error) {
	var result []string

	keyObj, err := pgp.NewPublicKey(bytes.NewReader(*v.RPMModel.PublicKey.Content))
	if err != nil {
		return nil, err
	}
	key, err := keyObj.CanonicalValue()
	if err != nil {
		return nil, err
	}
	keyHash := sha256.Sum256(key)
	result = append(result, strings.ToLower(hex.EncodeToString(keyHash[:])))

	result = append(result, keyObj.Subjects()...)

	if v.RPMModel.Package.Hash != nil {
		hashKey := strings.ToLower(fmt.Sprintf("%s:%s", *v.RPMModel.Package.Hash.Algorithm, *v.RPMModel.Package.Hash.Value))
		result = append(result, hashKey)
	}

	return result, nil
}

func (v *V001Entry) Unmarshal(pe models.ProposedEntry) error {
	rpm, ok := pe.(*models.Rpm)
	if !ok {
		return errors.New("cannot unmarshal non RPM v0.0.1 type")
	}

	if err := DecodeEntry(rpm.Spec, &v.RPMModel); err != nil {
		return err
	}

	// field validation
	if err := v.RPMModel.Validate(strfmt.Default); err != nil {
		return err
	}

	return v.validate()
}

// DecodeEntry decodes input into provided output pointer without mutating receiver on error
func DecodeEntry(input any, output *models.RpmV001Schema) error {
	if output == nil {
		return fmt.Errorf("nil output *models.RpmV001Schema")
	}
	var m models.RpmV001Schema
	// Single switch including map[string]any fast path
	switch data := input.(type) {
	case map[string]any:
		mm := data
		if pk, ok := mm["publicKey"].(map[string]any); ok {
			m.PublicKey = &models.RpmV001SchemaPublicKey{}
			if c, ok := pk["content"].(string); ok && c != "" {
				outb := make([]byte, base64.StdEncoding.DecodedLen(len(c)))
				n, err := base64.StdEncoding.Decode(outb, []byte(c))
				if err != nil {
					return fmt.Errorf("failed parsing base64 data for publicKey content: %w", err)
				}
				b := strfmt.Base64(outb[:n])
				m.PublicKey.Content = &b
			}
		}
		if pkgRaw, ok := mm["package"].(map[string]any); ok {
			m.Package = &models.RpmV001SchemaPackage{}
			if hdrs, ok := pkgRaw["headers"].(map[string]any); ok {
				m.Package.Headers = make(map[string]string, len(hdrs))
				for k, v2 := range hdrs {
					if s, ok := v2.(string); ok {
						m.Package.Headers[k] = s
					}
				}
			}
			if hRaw, ok := pkgRaw["hash"].(map[string]any); ok {
				m.Package.Hash = &models.RpmV001SchemaPackageHash{}
				if alg, ok := hRaw["algorithm"].(string); ok {
					m.Package.Hash.Algorithm = &alg
				}
				if val, ok := hRaw["value"].(string); ok {
					m.Package.Hash.Value = &val
				}
			}
			if c, ok := pkgRaw["content"].(string); ok && c != "" {
				outb := make([]byte, base64.StdEncoding.DecodedLen(len(c)))
				n, err := base64.StdEncoding.Decode(outb, []byte(c))
				if err != nil {
					return fmt.Errorf("failed parsing base64 data for package content: %w", err)
				}
				m.Package.Content = strfmt.Base64(outb[:n])
			}
		}
		*output = m
		return nil
	case *models.RpmV001Schema:
		if data == nil {
			return fmt.Errorf("nil *models.RpmV001Schema")
		}
		*output = *data
		return nil
	case models.RpmV001Schema:
		*output = data
		return nil
	default:
		return fmt.Errorf("unsupported input type %T for DecodeEntry", input)
	}
}

func (v *V001Entry) fetchExternalEntities(ctx context.Context) (*pgp.PublicKey, *rpmutils.PackageFile, error) {

	if err := v.validate(); err != nil {
		return nil, nil, &types.InputValidationError{Err: err}
	}

	g, ctx := errgroup.WithContext(ctx)

	hashR, hashW := io.Pipe()
	sigR, sigW := io.Pipe()
	rpmR, rpmW := io.Pipe()
	defer hashR.Close()
	defer sigR.Close()
	defer rpmR.Close()

	closePipesOnError := types.PipeCloser(hashR, hashW, sigR, sigW, rpmR, rpmW)

	oldSHA := ""
	if v.RPMModel.Package.Hash != nil && v.RPMModel.Package.Hash.Value != nil {
		oldSHA = conv.Value(v.RPMModel.Package.Hash.Value)
	}

	g.Go(func() error {
		defer hashW.Close()
		defer sigW.Close()
		defer rpmW.Close()

		dataReadCloser := bytes.NewReader(v.RPMModel.Package.Content)

		/* #nosec G110 */
		if _, err := io.Copy(io.MultiWriter(hashW, sigW, rpmW), dataReadCloser); err != nil {
			return closePipesOnError(err)
		}
		return nil
	})

	hashResult := make(chan string)

	g.Go(func() error {
		defer close(hashResult)
		hasher := sha256.New()

		if _, err := io.Copy(hasher, hashR); err != nil {
			return closePipesOnError(err)
		}

		computedSHA := hex.EncodeToString(hasher.Sum(nil))
		if oldSHA != "" && computedSHA != oldSHA {
			return closePipesOnError(&types.InputValidationError{Err: fmt.Errorf("SHA mismatch: %s != %s", computedSHA, oldSHA)})
		}

		select {
		case <-ctx.Done():
			return ctx.Err()
		case hashResult <- computedSHA:
			return nil
		}
	})

	var keyObj *pgp.PublicKey
	g.Go(func() error {
		keyReadCloser := bytes.NewReader(*v.RPMModel.PublicKey.Content)

		var err error
		keyObj, err = pgp.NewPublicKey(keyReadCloser)
		if err != nil {
			return closePipesOnError(&types.InputValidationError{Err: err})
		}

		keyring, err := keyObj.KeyRing()
		if err != nil {
			return closePipesOnError(&types.InputValidationError{Err: err})
		}

		if _, err := rpmutils.GPGCheck(sigR, keyring); err != nil {
			return closePipesOnError(&types.InputValidationError{Err: err})
		}

		select {
		case <-ctx.Done():
			return ctx.Err()
		default:
			return nil
		}
	})

	var rpmObj *rpmutils.PackageFile
	g.Go(func() error {

		var err error
		rpmObj, err = rpmutils.ReadPackageFile(rpmR)
		if err != nil {
			return closePipesOnError(&types.InputValidationError{Err: err})
		}
		// ReadPackageFile does not drain the entire reader so we need to discard the rest
		if _, err = io.Copy(io.Discard, rpmR); err != nil {
			return closePipesOnError(err)
		}

		select {
		case <-ctx.Done():
			return ctx.Err()
		default:
			return nil
		}
	})

	computedSHA := <-hashResult

	if err := g.Wait(); err != nil {
		return nil, nil, err
	}

	// if we get here, all goroutines succeeded without error
	if oldSHA == "" {
		v.RPMModel.Package.Hash = &models.RpmV001SchemaPackageHash{}
		v.RPMModel.Package.Hash.Algorithm = conv.Pointer(models.RpmV001SchemaPackageHashAlgorithmSha256)
		v.RPMModel.Package.Hash.Value = conv.Pointer(computedSHA)
	}

	return keyObj, rpmObj, nil
}

func (v *V001Entry) Canonicalize(ctx context.Context) ([]byte, error) {
	keyObj, rpmObj, err := v.fetchExternalEntities(ctx)
	if err != nil {
		return nil, err
	}

	canonicalEntry := models.RpmV001Schema{}

	// need to canonicalize key content

	var pubKeyContent []byte
	canonicalEntry.PublicKey = &models.RpmV001SchemaPublicKey{}
	pubKeyContent, err = keyObj.CanonicalValue()
	if err != nil {
		return nil, err
	}
	canonicalEntry.PublicKey.Content = (*strfmt.Base64)(&pubKeyContent)

	canonicalEntry.Package = &models.RpmV001SchemaPackage{}
	canonicalEntry.Package.Hash = &models.RpmV001SchemaPackageHash{}
	canonicalEntry.Package.Hash.Algorithm = v.RPMModel.Package.Hash.Algorithm
	canonicalEntry.Package.Hash.Value = v.RPMModel.Package.Hash.Value
	// data content is not set deliberately

	// set NEVRA headers
	canonicalEntry.Package.Headers = make(map[string]string)
	canonicalEntry.Package.Headers["Name"] = rpmObj.Name()
	canonicalEntry.Package.Headers["Epoch"] = strconv.Itoa(rpmObj.Epoch())
	canonicalEntry.Package.Headers["Version"] = rpmObj.Version()
	canonicalEntry.Package.Headers["Release"] = rpmObj.Release()
	canonicalEntry.Package.Headers["Architecture"] = rpmObj.Architecture()
	if md5sum := rpmObj.GetBytes(0, 1004); md5sum != nil {
		canonicalEntry.Package.Headers["RPMSIGTAG_MD5"] = hex.EncodeToString(md5sum)
	}
	if sha1sum := rpmObj.GetBytes(0, 1012); sha1sum != nil {
		canonicalEntry.Package.Headers["RPMSIGTAG_SHA1"] = hex.EncodeToString(sha1sum)
	}
	if sha256sum := rpmObj.GetBytes(0, 1016); sha256sum != nil {
		canonicalEntry.Package.Headers["RPMSIGTAG_SHA256"] = hex.EncodeToString(sha256sum)
	}

	// wrap in valid object with kind and apiVersion set
	rpm := models.Rpm{}
	rpm.APIVersion = conv.Pointer(APIVERSION)
	rpm.Spec = &canonicalEntry

	return json.Marshal(&rpm)
}

// validate performs cross-field validation for fields in object
func (v V001Entry) validate() error {
	key := v.RPMModel.PublicKey
	if key == nil {
		return errors.New("missing public key")
	}
	if key.Content == nil || len(*key.Content) == 0 {
		return errors.New("'content' must be specified for publicKey")
	}

	pkg := v.RPMModel.Package
	if pkg == nil {
		return errors.New("missing package")
	}

	hash := pkg.Hash
	if hash != nil {
<<<<<<< HEAD
		if !govalidator.IsHash(conv.Value(hash.Value), conv.Value(hash.Algorithm)) {
=======
		// Only sha256 is supported for rpm v0.0.1; enforce length accordingly.
		if hash.Value == nil || len(*hash.Value) != crypto.SHA256.Size()*2 {
			return errors.New("invalid value for hash")
		}
		if _, err := hex.DecodeString(*hash.Value); err != nil {
>>>>>>> 58c9f252
			return errors.New("invalid value for hash")
		}
	} else if len(pkg.Content) == 0 {
		return errors.New("'content' must be specified for package")
	}

	return nil
}

func (v V001Entry) CreateFromArtifactProperties(ctx context.Context, props types.ArtifactProperties) (models.ProposedEntry, error) {
	returnVal := models.Rpm{}
	re := V001Entry{}

	// we will need artifact, public-key, signature
	re.RPMModel = models.RpmV001Schema{}
	re.RPMModel.Package = &models.RpmV001SchemaPackage{}

	var err error
	artifactBytes := props.ArtifactBytes
	if artifactBytes == nil {
		var artifactReader io.ReadCloser
		if props.ArtifactPath == nil {
			return nil, errors.New("path to artifact file must be specified")
		}
		if props.ArtifactPath.IsAbs() {
			artifactReader, err = util.FileOrURLReadCloser(ctx, props.ArtifactPath.String(), nil)
			if err != nil {
				return nil, fmt.Errorf("error reading RPM file: %w", err)
			}
		} else {
			artifactReader, err = os.Open(filepath.Clean(props.ArtifactPath.Path))
			if err != nil {
				return nil, fmt.Errorf("error opening RPM file: %w", err)
			}
		}
		artifactBytes, err = io.ReadAll(artifactReader)
		if err != nil {
			return nil, fmt.Errorf("error reading RPM file: %w", err)
		}
	}
	re.RPMModel.Package.Content = strfmt.Base64(artifactBytes)

	re.RPMModel.PublicKey = &models.RpmV001SchemaPublicKey{}
	publicKeyBytes := props.PublicKeyBytes
	if len(publicKeyBytes) == 0 {
		if len(props.PublicKeyPaths) != 1 {
			return nil, errors.New("only one public key must be provided to verify RPM signature")
		}
		keyBytes, err := os.ReadFile(filepath.Clean(props.PublicKeyPaths[0].Path))
		if err != nil {
			return nil, fmt.Errorf("error reading public key file: %w", err)
		}
		publicKeyBytes = append(publicKeyBytes, keyBytes)
	} else if len(publicKeyBytes) != 1 {
		return nil, errors.New("only one public key must be provided")
	}

	re.RPMModel.PublicKey.Content = (*strfmt.Base64)(&publicKeyBytes[0])

	if err := re.validate(); err != nil {
		return nil, err
	}

	if _, _, err := re.fetchExternalEntities(context.Background()); err != nil {
		return nil, fmt.Errorf("error retrieving external entities: %w", err)
	}

	returnVal.APIVersion = conv.Pointer(re.APIVersion())
	returnVal.Spec = re.RPMModel

	return &returnVal, nil
}

func (v V001Entry) Verifiers() ([]pki.PublicKey, error) {
	if v.RPMModel.PublicKey == nil || v.RPMModel.PublicKey.Content == nil {
		return nil, errors.New("rpm v0.0.1 entry not initialized")
	}
	key, err := pgp.NewPublicKey(bytes.NewReader(*v.RPMModel.PublicKey.Content))
	if err != nil {
		return nil, err
	}
	return []pki.PublicKey{key}, nil
}

func (v V001Entry) ArtifactHash() (string, error) {
	if v.RPMModel.Package == nil || v.RPMModel.Package.Hash == nil || v.RPMModel.Package.Hash.Value == nil || v.RPMModel.Package.Hash.Algorithm == nil {
		return "", errors.New("rpm v0.0.1 entry not initialized")
	}
	return strings.ToLower(fmt.Sprintf("%s:%s", *v.RPMModel.Package.Hash.Algorithm, *v.RPMModel.Package.Hash.Value)), nil
}

func (v V001Entry) Insertable() (bool, error) {
	if v.RPMModel.PublicKey == nil {
		return false, errors.New("missing publicKey property")
	}
	if v.RPMModel.PublicKey.Content == nil || len(*v.RPMModel.PublicKey.Content) == 0 {
		return false, errors.New("missing publicKey content")
	}

	if v.RPMModel.Package == nil {
		return false, errors.New("missing package property")
	}
	if len(v.RPMModel.Package.Content) == 0 {
		return false, errors.New("missing package content")
	}
	return true, nil
}<|MERGE_RESOLUTION|>--- conflicted
+++ resolved
@@ -364,15 +364,11 @@
 
 	hash := pkg.Hash
 	if hash != nil {
-<<<<<<< HEAD
-		if !govalidator.IsHash(conv.Value(hash.Value), conv.Value(hash.Algorithm)) {
-=======
 		// Only sha256 is supported for rpm v0.0.1; enforce length accordingly.
 		if hash.Value == nil || len(*hash.Value) != crypto.SHA256.Size()*2 {
 			return errors.New("invalid value for hash")
 		}
 		if _, err := hex.DecodeString(*hash.Value); err != nil {
->>>>>>> 58c9f252
 			return errors.New("invalid value for hash")
 		}
 	} else if len(pkg.Content) == 0 {
