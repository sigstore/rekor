--- conflicted
+++ resolved
@@ -80,12 +80,8 @@
 	// sth.Checkpoint.Sign(viper.GetString("rekor_server.hostname"), cs, opts)
 
 	// sign the log root ourselves to get the log root signature
-<<<<<<< HEAD
-	sig, _, err := api.signer.Sign(params.HTTPRequest.Context(), []byte(sth.Note))
-=======
 	cpString, _ := sth.Checkpoint.MarshalText()
 	sig, err := api.signer.SignMessage(bytes.NewReader(cpString), options.WithContext(params.HTTPRequest.Context()))
->>>>>>> 9fa4e207
 	if err != nil {
 		return handleRekorAPIError(params, http.StatusInternalServerError, fmt.Errorf("signing error: %w", err), signingError)
 	}
