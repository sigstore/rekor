//
// Copyright 2021 The Sigstore Authors.
//
// Licensed under the Apache License, Version 2.0 (the "License");
// you may not use this file except in compliance with the License.
// You may obtain a copy of the License at
//
//     http://www.apache.org/licenses/LICENSE-2.0
//
// Unless required by applicable law or agreed to in writing, software
// distributed under the License is distributed on an "AS IS" BASIS,
// WITHOUT WARRANTIES OR CONDITIONS OF ANY KIND, either express or implied.
// See the License for the specific language governing permissions and
// limitations under the License.

package api

import (
	"encoding/hex"
	"fmt"
	"net/http"

	"github.com/go-openapi/runtime/middleware"
	"github.com/go-openapi/strfmt"
	"github.com/google/trillian/types"
	"google.golang.org/grpc/codes"

	"github.com/sigstore/rekor/pkg/generated/models"
	"github.com/sigstore/rekor/pkg/generated/restapi/operations/tlog"
)

// GetLogInfoHandler returns the current size of the tree and the STH
func GetLogInfoHandler(params tlog.GetLogInfoParams) middleware.Responder {
	tc := NewTrillianClient(params.HTTPRequest.Context())

	resp := tc.getLatest(0)
	if resp.status != codes.OK {
		return handleRekorAPIError(params, http.StatusInternalServerError, fmt.Errorf("grpc error: %w", resp.err), trillianCommunicationError)
	}
	result := resp.getLatestResult

	root := &types.LogRootV1{}
	if err := root.UnmarshalBinary(result.SignedLogRoot.LogRoot); err != nil {
		return handleRekorAPIError(params, http.StatusInternalServerError, err, trillianUnexpectedResult)
	}

	hashString := hex.EncodeToString(root.RootHash)
	treeSize := int64(root.TreeSize)
	keyHint := strfmt.Base64(result.SignedLogRoot.GetKeyHint())
	logRoot := strfmt.Base64(result.SignedLogRoot.GetLogRoot())

	// sign the log root ourselves to get the log root signature
	sig, _, err := api.signer.Sign(params.HTTPRequest.Context(), result.SignedLogRoot.GetLogRoot())
	if err != nil {
		return handleRekorAPIError(params, http.StatusInternalServerError, fmt.Errorf("signing error: %w", err), trillianCommunicationError)
	}

	signature := strfmt.Base64(sig)

	sth := models.LogInfoSignedTreeHead{
		KeyHint:   &keyHint,
		LogRoot:   &logRoot,
		Signature: &signature,
	}

	logInfo := models.LogInfo{
		RootHash:       &hashString,
		TreeSize:       &treeSize,
		SignedTreeHead: &sth,
	}
	return tlog.NewGetLogInfoOK().WithPayload(&logInfo)
}

// GetLogProofHandler returns information required to compute a consistency proof between two snapshots of log
func GetLogProofHandler(params tlog.GetLogProofParams) middleware.Responder {
	if *params.FirstSize > params.LastSize {
		return handleRekorAPIError(params, http.StatusBadRequest, nil, fmt.Sprintf(firstSizeLessThanLastSize, *params.FirstSize, params.LastSize))
	}
	tc := NewTrillianClient(params.HTTPRequest.Context())

	resp := tc.getConsistencyProof(*params.FirstSize, params.LastSize)
	if resp.status != codes.OK {
		return handleRekorAPIError(params, http.StatusInternalServerError, fmt.Errorf("grpc error: %w", resp.err), trillianCommunicationError)
	}
	result := resp.getConsistencyProofResult

	var root types.LogRootV1
	if err := root.UnmarshalBinary(result.SignedLogRoot.LogRoot); err != nil {
		return handleRekorAPIError(params, http.StatusInternalServerError, err, trillianUnexpectedResult)
	}

	hashString := hex.EncodeToString(root.RootHash)
	proofHashes := []string{}

	if proof := result.GetProof(); proof != nil {
		for _, hash := range proof.Hashes {
			proofHashes = append(proofHashes, hex.EncodeToString(hash))
		}
	} else {
		// The proof field may be empty if the requested tree_size was larger than that available at the server
		// (e.g. because there is skew between server instances, and an earlier client request was processed by
		// a more up-to-date instance). root.TreeSize is the maximum size currently observed
		return handleRekorAPIError(params, http.StatusBadRequest, nil, fmt.Sprintf(lastSizeGreaterThanKnown, params.LastSize, root.TreeSize))
	}

	consistencyProof := models.ConsistencyProof{
		RootHash: &hashString,
		Hashes:   proofHashes,
	}

	return tlog.NewGetLogProofOK().WithPayload(&consistencyProof)
<<<<<<< HEAD
=======
}

// GetPublicKeyHandler returns the public key used to verify the signature on the signed tree head
func GetPublicKeyHandler(params tlog.GetPublicKeyParams) middleware.Responder {
	tc := NewTrillianClient(params.HTTPRequest.Context())

	keyBuf := bytes.Buffer{}
	block := &pem.Block{
		Type:  "PUBLIC KEY",
		Bytes: tc.pubkey.Der,
	}

	if err := pem.Encode(&keyBuf, block); err != nil {
		return handleRekorAPIError(params, http.StatusInternalServerError, err, trillianUnexpectedResult)
	}

	return tlog.NewGetPublicKeyOK().WithPayload(keyBuf.String())
>>>>>>> 7bb086ac
}<|MERGE_RESOLUTION|>--- conflicted
+++ resolved
@@ -109,24 +109,4 @@
 	}
 
 	return tlog.NewGetLogProofOK().WithPayload(&consistencyProof)
-<<<<<<< HEAD
-=======
-}
-
-// GetPublicKeyHandler returns the public key used to verify the signature on the signed tree head
-func GetPublicKeyHandler(params tlog.GetPublicKeyParams) middleware.Responder {
-	tc := NewTrillianClient(params.HTTPRequest.Context())
-
-	keyBuf := bytes.Buffer{}
-	block := &pem.Block{
-		Type:  "PUBLIC KEY",
-		Bytes: tc.pubkey.Der,
-	}
-
-	if err := pem.Encode(&keyBuf, block); err != nil {
-		return handleRekorAPIError(params, http.StatusInternalServerError, err, trillianUnexpectedResult)
-	}
-
-	return tlog.NewGetPublicKeyOK().WithPayload(keyBuf.String())
->>>>>>> 7bb086ac
 }