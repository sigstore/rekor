//
// Copyright 2021 The Sigstore Authors.
//
// Licensed under the Apache License, Version 2.0 (the "License");
// you may not use this file except in compliance with the License.
// You may obtain a copy of the License at
//
//     http://www.apache.org/licenses/LICENSE-2.0
//
// Unless required by applicable law or agreed to in writing, software
// distributed under the License is distributed on an "AS IS" BASIS,
// WITHOUT WARRANTIES OR CONDITIONS OF ANY KIND, either express or implied.
// See the License for the specific language governing permissions and
// limitations under the License.

package api

import (
	"bytes"
	"context"
	"encoding/hex"
	"errors"
	"fmt"
	"net/http"
	"net/url"

	"github.com/cyberphone/json-canonicalization/go/src/webpki.org/jsoncanonicalizer"
	"github.com/go-openapi/runtime"
	"github.com/go-openapi/runtime/middleware"
	"github.com/go-openapi/strfmt"
	"github.com/go-openapi/swag"
	"github.com/google/trillian"
	ttypes "github.com/google/trillian/types"
	"github.com/spf13/viper"
	"github.com/transparency-dev/merkle/rfc6962"
	"golang.org/x/sync/errgroup"
	"google.golang.org/genproto/googleapis/rpc/code"
	"google.golang.org/grpc/codes"

	"github.com/sigstore/rekor/pkg/generated/models"
	"github.com/sigstore/rekor/pkg/generated/restapi/operations/entries"
	"github.com/sigstore/rekor/pkg/log"
	"github.com/sigstore/rekor/pkg/sharding"
	"github.com/sigstore/rekor/pkg/types"
	"github.com/sigstore/sigstore/pkg/signature"
	"github.com/sigstore/sigstore/pkg/signature/options"
)

func signEntry(ctx context.Context, signer signature.Signer, entry models.LogEntryAnon) ([]byte, error) {
	payload, err := entry.MarshalBinary()
	if err != nil {
		return nil, fmt.Errorf("marshalling error: %v", err)
	}
	canonicalized, err := jsoncanonicalizer.Transform(payload)
	if err != nil {
		return nil, fmt.Errorf("canonicalizing error: %v", err)
	}
	signature, err := signer.SignMessage(bytes.NewReader(canonicalized), options.WithContext(ctx))
	if err != nil {
		return nil, fmt.Errorf("signing error: %v", err)
	}
	return signature, nil
}

// logEntryFromLeaf creates a signed LogEntry struct from trillian structs
func logEntryFromLeaf(ctx context.Context, signer signature.Signer, tc TrillianClient, leaf *trillian.LogLeaf,
	signedLogRoot *trillian.SignedLogRoot, proof *trillian.Proof, tid int64, ranges sharding.LogRanges) (models.LogEntry, error) {

	root := &ttypes.LogRootV1{}
	if err := root.UnmarshalBinary(signedLogRoot.LogRoot); err != nil {
		return nil, err
	}
	hashes := []string{}
	for _, hash := range proof.Hashes {
		hashes = append(hashes, hex.EncodeToString(hash))
	}

	virtualIndex := sharding.VirtualLogIndex(leaf.GetLeafIndex(), tid, ranges)
	logEntryAnon := models.LogEntryAnon{
		LogID:          swag.String(api.pubkeyHash),
		LogIndex:       &virtualIndex,
		Body:           leaf.LeafValue,
		IntegratedTime: swag.Int64(leaf.IntegrateTimestamp.AsTime().Unix()),
	}

	signature, err := signEntry(ctx, signer, logEntryAnon)
	if err != nil {
		return nil, fmt.Errorf("signing entry error: %w", err)
	}

	inclusionProof := models.InclusionProof{
		TreeSize: swag.Int64(int64(root.TreeSize)),
		RootHash: swag.String(hex.EncodeToString(root.RootHash)),
		LogIndex: swag.Int64(proof.GetLeafIndex()),
		Hashes:   hashes,
	}

	uuid := hex.EncodeToString(leaf.MerkleLeafHash)
	if viper.GetBool("enable_attestation_storage") {
		pe, err := models.UnmarshalProposedEntry(bytes.NewReader(leaf.LeafValue), runtime.JSONConsumer())
		if err != nil {
			return nil, err
		}
		eimpl, err := types.NewEntry(pe)
		if err != nil {
			return nil, err
		}

		var att []byte
		var fetchErr error
		attKey := eimpl.AttestationKey()
		// if we're given a key by the type logic, let's try that first
		if attKey != "" {
			att, fetchErr = storageClient.FetchAttestation(ctx, attKey)
			if fetchErr != nil {
				log.ContextLogger(ctx).Errorf("error fetching attestation by key, trying by UUID: %s %w", attKey, fetchErr)
			}
		}
		// if looking up by key failed or we weren't able to generate a key, try looking up by uuid
		if attKey == "" || fetchErr != nil {
			activeTree := fmt.Sprintf("%x", tc.logID)
			entryIDstruct, err := sharding.CreateEntryIDFromParts(activeTree, uuid)
			if err != nil {
				return nil, fmt.Errorf("error creating EntryID from active treeID %v and uuid %v: %w", activeTree, uuid, err)
			}
			att, fetchErr = storageClient.FetchAttestation(ctx, entryIDstruct.UUID)
			if fetchErr != nil {
				log.ContextLogger(ctx).Errorf("error fetching attestation by uuid: %s %v", entryIDstruct.UUID, fetchErr)
			}
		}
		if fetchErr == nil {
			logEntryAnon.Attestation = &models.LogEntryAnonAttestation{
				Data: att,
			}
		}
	}

	logEntryAnon.Verification = &models.LogEntryAnonVerification{
		InclusionProof:       &inclusionProof,
		SignedEntryTimestamp: strfmt.Base64(signature),
	}

	return models.LogEntry{
		uuid: logEntryAnon}, nil
}

// GetLogEntryAndProofByIndexHandler returns the entry and inclusion proof for a specified log index
func GetLogEntryByIndexHandler(params entries.GetLogEntryByIndexParams) middleware.Responder {
	ctx := params.HTTPRequest.Context()
	tid, resolvedIndex := api.logRanges.ResolveVirtualIndex(int(params.LogIndex))
	tc := NewTrillianClientFromTreeID(ctx, tid)
	log.ContextLogger(ctx).Debugf("Retrieving resolved index %v from TreeID %v", resolvedIndex, tid)

	resp := tc.getLeafAndProofByIndex(resolvedIndex)
	switch resp.status {
	case codes.OK:
	case codes.NotFound, codes.OutOfRange, codes.InvalidArgument:
		return handleRekorAPIError(params, http.StatusNotFound, fmt.Errorf("grpc error: %w", resp.err), "")
	default:
		return handleRekorAPIError(params, http.StatusInternalServerError, fmt.Errorf("grpc err: %w", resp.err), trillianCommunicationError)
	}

	result := resp.getLeafAndProofResult
	leaf := result.Leaf
	if leaf == nil {
		return handleRekorAPIError(params, http.StatusNotFound, errors.New("grpc returned 0 leaves with success code"), "")
	}

	logEntry, err := logEntryFromLeaf(ctx, api.signer, tc, leaf, result.SignedLogRoot, result.Proof, tid, api.logRanges)
	if err != nil {
		return handleRekorAPIError(params, http.StatusInternalServerError, err, err.Error())
	}

	return entries.NewGetLogEntryByIndexOK().WithPayload(logEntry)
}

func createLogEntry(params entries.CreateLogEntryParams) (models.LogEntry, middleware.Responder) {
	ctx := params.HTTPRequest.Context()
	entry, err := types.NewEntry(params.ProposedEntry)
	if err != nil {
		return nil, handleRekorAPIError(params, http.StatusBadRequest, err, fmt.Sprintf(validationError, err))
	}
	leaf, err := types.CanonicalizeEntry(ctx, entry)
	if err != nil {
		if _, ok := (err).(types.ValidationError); ok {
			return nil, handleRekorAPIError(params, http.StatusBadRequest, err, fmt.Sprintf(validationError, err))
		}
		return nil, handleRekorAPIError(params, http.StatusInternalServerError, err, failedToGenerateCanonicalEntry)
	}

	tc := NewTrillianClient(ctx)

	resp := tc.addLeaf(leaf)
	// this represents overall GRPC response state (not the results of insertion into the log)
	if resp.status != codes.OK {
		return nil, handleRekorAPIError(params, http.StatusInternalServerError, fmt.Errorf("grpc error: %w", resp.err), trillianUnexpectedResult)
	}

	// this represents the results of inserting the proposed leaf into the log; status is nil in success path
	insertionStatus := resp.getAddResult.QueuedLeaf.Status
	if insertionStatus != nil {
		switch insertionStatus.Code {
		case int32(code.Code_OK):
		case int32(code.Code_ALREADY_EXISTS), int32(code.Code_FAILED_PRECONDITION):
			existingUUID := hex.EncodeToString(rfc6962.DefaultHasher.HashLeaf(leaf))
			err := fmt.Errorf("grpc error: %v", insertionStatus.String())
			return nil, handleRekorAPIError(params, http.StatusConflict, err, fmt.Sprintf(entryAlreadyExists, existingUUID), "entryURL", getEntryURL(*params.HTTPRequest.URL, existingUUID))
		default:
			err := fmt.Errorf("grpc error: %v", insertionStatus.String())
			return nil, handleRekorAPIError(params, http.StatusInternalServerError, err, trillianUnexpectedResult)
		}
	}

	// We made it this far, that means the entry was successfully added.
	metricNewEntries.Inc()

	queuedLeaf := resp.getAddResult.QueuedLeaf.Leaf

	uuid := hex.EncodeToString(queuedLeaf.GetMerkleLeafHash())
	activeTree := fmt.Sprintf("%x", tc.logID)
	entryIDstruct, err := sharding.CreateEntryIDFromParts(activeTree, uuid)
	if err != nil {
		err := fmt.Errorf("error creating EntryID from active treeID %v and uuid %v: %w", activeTree, uuid, err)
		return nil, handleRekorAPIError(params, http.StatusInternalServerError, err, fmt.Sprintf(validationError, err))
	}
	entryID := entryIDstruct.ReturnEntryIDString()

	// The log index should be the virtual log index across all shards
	virtualIndex := sharding.VirtualLogIndex(queuedLeaf.LeafIndex, api.logRanges.ActiveTreeID(), api.logRanges)
	logEntryAnon := models.LogEntryAnon{
		LogID:          swag.String(api.pubkeyHash),
		LogIndex:       swag.Int64(virtualIndex),
		Body:           queuedLeaf.GetLeafValue(),
		IntegratedTime: swag.Int64(queuedLeaf.IntegrateTimestamp.AsTime().Unix()),
	}

	if viper.GetBool("enable_retrieve_api") {
		go func() {
			keys, err := entry.IndexKeys()
			if err != nil {
				log.ContextLogger(ctx).Error(err)
				return
			}
			for _, key := range keys {
				if err := addToIndex(context.Background(), key, entryID); err != nil {
					log.ContextLogger(ctx).Error(err)
				}
			}
		}()
	}

	if viper.GetBool("enable_attestation_storage") {

		go func() {
			attKey, attVal := entry.AttestationKeyValue()
			if attVal == nil {
				log.ContextLogger(ctx).Infof("no attestation for %s", uuid)
				return
			}
			if err := storeAttestation(context.Background(), attKey, attVal); err != nil {
				// entryIDstruct.UUID
				log.ContextLogger(ctx).Errorf("error storing attestation: %s", err)
			} else {
				log.ContextLogger(ctx).Infof("stored attestation for uuid %s with filename %s", entryIDstruct.UUID, attKey)
			}
		}()
	}

	signature, err := signEntry(ctx, api.signer, logEntryAnon)
	if err != nil {
		return nil, handleRekorAPIError(params, http.StatusInternalServerError, fmt.Errorf("signing entry error: %v", err), signingError)
	}

	logEntryAnon.Verification = &models.LogEntryAnonVerification{
		SignedEntryTimestamp: strfmt.Base64(signature),
	}

	logEntry := models.LogEntry{
		uuid: logEntryAnon,
	}
	return logEntry, nil
}

// CreateLogEntryHandler creates new entry into log
func CreateLogEntryHandler(params entries.CreateLogEntryParams) middleware.Responder {
	httpReq := params.HTTPRequest

	logEntry, err := createLogEntry(params)
	if err != nil {
		return err
	}

	var uuid string
	for location := range logEntry {
		uuid = location
	}

	return entries.NewCreateLogEntryCreated().WithPayload(logEntry).WithLocation(getEntryURL(*httpReq.URL, uuid)).WithETag(uuid)
}

// getEntryURL returns the absolute path to the log entry in a RESTful style
func getEntryURL(locationURL url.URL, uuid string) strfmt.URI {
	// remove API key from output
	query := locationURL.Query()
	query.Del("apiKey")
	locationURL.RawQuery = query.Encode()
	locationURL.Path = fmt.Sprintf("%v/%v", locationURL.Path, uuid)
	return strfmt.URI(locationURL.String())

}

// GetLogEntryByUUIDHandler gets log entry and inclusion proof for specified UUID aka merkle leaf hash
func GetLogEntryByUUIDHandler(params entries.GetLogEntryByUUIDParams) middleware.Responder {
	logEntry, err := retrieveLogEntry(params.HTTPRequest.Context(), params.EntryUUID)
	if err != nil {
		if _, ok := (err).(types.ValidationError); ok {
			return handleRekorAPIError(params, http.StatusBadRequest, err, "incorrectly formatted uuid %s", params.EntryUUID)
		}
		return handleRekorAPIError(params, http.StatusInternalServerError, err, "ID %s not found in any known trees", params.EntryUUID)
	}
	return entries.NewGetLogEntryByUUIDOK().WithPayload(logEntry)
}

// SearchLogQueryHandler searches log by index, UUID, or proposed entry and returns array of entries found with inclusion proofs
func SearchLogQueryHandler(params entries.SearchLogQueryParams) middleware.Responder {
	httpReqCtx := params.HTTPRequest.Context()
	resultPayload := []models.LogEntry{}
	tc := NewTrillianClient(httpReqCtx)

	if len(params.Entry.EntryUUIDs) > 0 || len(params.Entry.Entries()) > 0 {
		g, _ := errgroup.WithContext(httpReqCtx)

		var searchHashes [][]byte
		for _, entryID := range params.Entry.EntryUUIDs {
			uuid, err := sharding.GetUUIDFromIDString(entryID)
			if err != nil {
				return handleRekorAPIError(params, http.StatusBadRequest, err, fmt.Sprintf("could not get UUID from ID string %v", entryID))
			}
			if logEntry, err := retrieveLogEntry(httpReqCtx, entryID); err == nil {
				resultPayload = append(resultPayload, logEntry)
				continue
			}
			// If we couldn't get the entry, search for the hash later
			hash, err := hex.DecodeString(uuid)
			if err != nil {
				return handleRekorAPIError(params, http.StatusBadRequest, err, malformedUUID)
			}
			searchHashes = append(searchHashes, hash)
		}

		code := http.StatusBadRequest
		for _, e := range params.Entry.Entries() {
			e := e // https://golang.org/doc/faq#closures_and_goroutines
			g.Go(func() error {
				entry, err := types.NewEntry(e)
				if err != nil {
					return err
				}

				leaf, err := types.CanonicalizeEntry(httpReqCtx, entry)
				if err != nil {
					code = http.StatusInternalServerError
					return err
				}
				hasher := rfc6962.DefaultHasher
				leafHash := hasher.HashLeaf(leaf)
				searchHashes = append(searchHashes, leafHash)
				return nil
			})
		}

		if err := g.Wait(); err != nil {
			return handleRekorAPIError(params, code, err, err.Error())
		}

		searchByHashResults := make([]*trillian.GetEntryAndProofResponse, len(searchHashes))
		g, _ = errgroup.WithContext(httpReqCtx)
		for i, hash := range searchHashes {
			i, hash := i, hash // https://golang.org/doc/faq#closures_and_goroutines
			g.Go(func() error {
				resp := tc.getLeafAndProofByHash(hash)
				switch resp.status {
				case codes.OK, codes.NotFound:
				default:
					return resp.err
				}
				leafResult := resp.getLeafAndProofResult
				if leafResult != nil && leafResult.Leaf != nil {
					searchByHashResults[i] = leafResult
				}
				return nil
			})
		}

		if err := g.Wait(); err != nil {
			return handleRekorAPIError(params, code, err, err.Error())
		}

		for _, leafResp := range searchByHashResults {
			if leafResp != nil {
				logEntry, err := logEntryFromLeaf(httpReqCtx, api.signer, tc, leafResp.Leaf, leafResp.SignedLogRoot, leafResp.Proof, api.logRanges.ActiveTreeID(), api.logRanges)
				if err != nil {
					return handleRekorAPIError(params, code, err, err.Error())
				}

				resultPayload = append(resultPayload, logEntry)
			}
		}
	}

	if len(params.Entry.LogIndexes) > 0 {
		g, _ := errgroup.WithContext(httpReqCtx)

		leafResults := make([]*trillian.GetEntryAndProofResponse, len(params.Entry.LogIndexes))
		for i, logIndex := range params.Entry.LogIndexes {
			i, logIndex := i, logIndex // https://golang.org/doc/faq#closures_and_goroutines
			g.Go(func() error {
				tid, resolvedIndex := api.logRanges.ResolveVirtualIndex(int(swag.Int64Value(logIndex)))
				trillianClient := NewTrillianClientFromTreeID(httpReqCtx, tid)
				resp := trillianClient.getLeafAndProofByIndex(resolvedIndex)
				switch resp.status {
				case codes.OK, codes.NotFound:
				default:
					return resp.err
				}
				leafResult := resp.getLeafAndProofResult
				if leafResult != nil && leafResult.Leaf != nil {
					leafResults[i] = leafResult
				}
				return nil
			})
		}

		if err := g.Wait(); err != nil {
			return handleRekorAPIError(params, http.StatusInternalServerError, fmt.Errorf("grpc error: %w", err), trillianUnexpectedResult)
		}

		for _, result := range leafResults {
			if result != nil {
				logEntry, err := logEntryFromLeaf(httpReqCtx, api.signer, tc, result.Leaf, result.SignedLogRoot, result.Proof, api.logRanges.ActiveTreeID(), api.logRanges)
				if err != nil {
					return handleRekorAPIError(params, http.StatusInternalServerError, err, trillianUnexpectedResult)
				}
				resultPayload = append(resultPayload, logEntry)
			}
		}
	}

	return entries.NewSearchLogQueryOK().WithPayload(resultPayload)
}

var ErrNotFound = errors.New("grpc returned 0 leaves with success code")

// Retrieve a Log Entry
// If a tree ID is specified, look in that tree
// Otherwise, look through all inactive and active shards
func retrieveLogEntry(ctx context.Context, entryUUID string) (models.LogEntry, error) {
	uuid, err := sharding.GetUUIDFromIDString(entryUUID)
	if err != nil {
		return models.LogEntry{}, sharding.ErrPlainUUID
	}

	// Get the tree ID and check that shard for the entry
	tid, err := sharding.TreeID(entryUUID)
	if err == nil {
		return retrieveUUIDFromTree(ctx, uuid, tid)
	}

	// If we got a UUID instead of an EntryID, search all shards
	if errors.Is(err, sharding.ErrPlainUUID) {
		trees := []sharding.LogRange{{TreeID: api.logRanges.ActiveTreeID()}}
		trees = append(trees, api.logRanges.GetInactive()...)

		for _, t := range trees {
			logEntry, err := retrieveUUIDFromTree(ctx, uuid, t.TreeID)
			if err != nil {
				continue
			}
			return logEntry, nil
		}
	}

	return models.LogEntry{}, err
}

func retrieveUUIDFromTree(ctx context.Context, uuid string, tid int64) (models.LogEntry, error) {
	hashValue, err := hex.DecodeString(uuid)
	if err != nil {
		return models.LogEntry{}, types.ValidationError(err)
	}

	tc := NewTrillianClientFromTreeID(ctx, tid)
<<<<<<< HEAD
	log.ContextLogger(ctx).Debugf("Attempting to retrieve UUID %v from TreeID %v", uuid, tid)
=======
	log.Logger.Debugf("Attempting to retrieve UUID %v from TreeID %v", uuid, tid)
>>>>>>> 45becc98

	resp := tc.getLeafAndProofByHash(hashValue)
	switch resp.status {
	case codes.OK:
		result := resp.getLeafAndProofResult
		leaf := result.Leaf
		if leaf == nil {
			return models.LogEntry{}, ErrNotFound
		}

		logEntry, err := logEntryFromLeaf(ctx, api.signer, tc, leaf, result.SignedLogRoot, result.Proof, tid, api.logRanges)
		if err != nil {
			return models.LogEntry{}, errors.New("could not create log entry from leaf")
		}
		return logEntry, nil

	case codes.NotFound:
		return models.LogEntry{}, ErrNotFound
	default:
		return models.LogEntry{}, errors.New("unexpected error")
	}
}<|MERGE_RESOLUTION|>--- conflicted
+++ resolved
@@ -490,11 +490,7 @@
 	}
 
 	tc := NewTrillianClientFromTreeID(ctx, tid)
-<<<<<<< HEAD
 	log.ContextLogger(ctx).Debugf("Attempting to retrieve UUID %v from TreeID %v", uuid, tid)
-=======
-	log.Logger.Debugf("Attempting to retrieve UUID %v from TreeID %v", uuid, tid)
->>>>>>> 45becc98
 
 	resp := tc.getLeafAndProofByHash(hashValue)
 	switch resp.status {
@@ -514,6 +510,7 @@
 	case codes.NotFound:
 		return models.LogEntry{}, ErrNotFound
 	default:
+		log.ContextLogger(ctx).Errorf("Unexpected response code while attempting to retrieve UUID %v from TreeID %v: %v", uuid, tid, resp.status)
 		return models.LogEntry{}, errors.New("unexpected error")
 	}
 }