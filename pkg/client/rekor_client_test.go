//
// Copyright 2021 The Sigstore Authors.
//
// Licensed under the Apache License, Version 2.0 (the "License");
// you may not use this file except in compliance with the License.
// You may obtain a copy of the License at
//
//     http://www.apache.org/licenses/LICENSE-2.0
//
// Unless required by applicable law or agreed to in writing, software
// distributed under the License is distributed on an "AS IS" BASIS,
// WITHOUT WARRANTIES OR CONDITIONS OF ANY KIND, either express or implied.
// See the License for the specific language governing permissions and
// limitations under the License.

package client

import (
	"net/http"
	"net/http/httptest"
	"testing"
)

func TestGetRekorClientWithUserAgent(t *testing.T) {
	t.Parallel()
	expectedUserAgent := "test User-Agent"
	requestReceived := false
	testServer := httptest.NewServer(http.HandlerFunc(
		func(w http.ResponseWriter, r *http.Request) {
			requestReceived = true
			file := []byte{}

			got := r.UserAgent()
			if got != expectedUserAgent {
				t.Errorf("wanted User-Agent %q, got %q", expectedUserAgent, got)
			}
			w.WriteHeader(http.StatusOK)
			_, _ = w.Write(file)
		}))
	defer testServer.Close()

	client, err := GetRekorClient(testServer.URL, WithUserAgent(expectedUserAgent))
	if err != nil {
		t.Error(err)
	}
	_, _ = client.Tlog.GetLogInfo(nil)
	if !requestReceived {
		t.Fatal("no requests were received")
	}
}

<<<<<<< HEAD
func TestGetRekorClientWithUserAgent(t *testing.T) {
=======
func TestGetRekorClientWithRetryCount(t *testing.T) {
>>>>>>> a47adc1d
	t.Parallel()
	expectedCount := 2
	actualCount := 0
	testServer := httptest.NewServer(http.HandlerFunc(
		func(w http.ResponseWriter, r *http.Request) {
			actualCount++
			file := []byte{}

			if actualCount < expectedCount {
				w.WriteHeader(http.StatusInternalServerError)
			} else {
				w.WriteHeader(http.StatusOK)
				_, _ = w.Write(file)
			}
		}))
	defer testServer.Close()

	client, err := GetRekorClient(testServer.URL, WithRetryCount(2))
	if err != nil {
		t.Error(err)
	}
	_, err = client.Tlog.GetLogInfo(nil)
	if err != nil {
		t.Fatalf("unexpected error: %v", err)
	}
}

func TestGetRekorClientWithRetryCount(t *testing.T) {
	t.Parallel()
	expectedCount := 2
	actualCount := 0
	testServer := httptest.NewServer(http.HandlerFunc(
		func(w http.ResponseWriter, r *http.Request) {
			actualCount++
			file := []byte{}

			if actualCount < expectedCount {
				w.WriteHeader(http.StatusInternalServerError)
			} else {
				w.WriteHeader(http.StatusOK)
				_, _ = w.Write(file)
			}
		}))
	defer testServer.Close()

	client, err := GetRekorClient(testServer.URL, WithRetryCount(2))
	if err != nil {
		t.Error(err)
	}
	_, err = client.Tlog.GetLogInfo(nil)
	if err != nil {
		t.Fatalf("unexpected error: %v", err)
	}
}<|MERGE_RESOLUTION|>--- conflicted
+++ resolved
@@ -49,38 +49,6 @@
 	}
 }
 
-<<<<<<< HEAD
-func TestGetRekorClientWithUserAgent(t *testing.T) {
-=======
-func TestGetRekorClientWithRetryCount(t *testing.T) {
->>>>>>> a47adc1d
-	t.Parallel()
-	expectedCount := 2
-	actualCount := 0
-	testServer := httptest.NewServer(http.HandlerFunc(
-		func(w http.ResponseWriter, r *http.Request) {
-			actualCount++
-			file := []byte{}
-
-			if actualCount < expectedCount {
-				w.WriteHeader(http.StatusInternalServerError)
-			} else {
-				w.WriteHeader(http.StatusOK)
-				_, _ = w.Write(file)
-			}
-		}))
-	defer testServer.Close()
-
-	client, err := GetRekorClient(testServer.URL, WithRetryCount(2))
-	if err != nil {
-		t.Error(err)
-	}
-	_, err = client.Tlog.GetLogInfo(nil)
-	if err != nil {
-		t.Fatalf("unexpected error: %v", err)
-	}
-}
-
 func TestGetRekorClientWithRetryCount(t *testing.T) {
 	t.Parallel()
 	expectedCount := 2
