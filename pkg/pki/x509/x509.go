//
// Copyright 2021 The Sigstore Authors.
//
// Licensed under the Apache License, Version 2.0 (the "License");
// you may not use this file except in compliance with the License.
// You may obtain a copy of the License at
//
//     http://www.apache.org/licenses/LICENSE-2.0
//
// Unless required by applicable law or agreed to in writing, software
// distributed under the License is distributed on an "AS IS" BASIS,
// WITHOUT WARRANTIES OR CONDITIONS OF ANY KIND, either express or implied.
// See the License for the specific language governing permissions and
// limitations under the License.

package x509

import (
	"bytes"
	"crypto"
	"crypto/ecdsa"
	"crypto/ed25519"
	"crypto/rsa"
	"crypto/sha256"
	"crypto/x509"
	"encoding/asn1"
	"encoding/pem"
	"errors"
	"fmt"
	"io"
	"io/ioutil"
	"strings"

	"github.com/go-playground/validator"
	"github.com/sigstore/rekor/pkg/pki"
)

// EmailAddressOID defined by https://oidref.com/1.2.840.113549.1.9.1
var EmailAddressOID asn1.ObjectIdentifier = []int{1, 2, 840, 113549, 1, 9, 1}

type Signature struct {
	signature []byte
}

// NewSignature creates and validates an x509 signature object
func NewSignature(r io.Reader) (pki.Signature, error) {
	b, err := ioutil.ReadAll(r)
	if err != nil {
		return nil, err
	}
	return &Signature{
		signature: b,
	}, nil
}

// CanonicalValue implements the pki.Signature interface
func (s Signature) CanonicalValue() ([]byte, error) {
	return s.signature, nil
}

// Verify implements the pki.Signature interface
func (s Signature) Verify(r io.Reader, k pki.PublicKey) error {
	if len(s.signature) == 0 {
<<<<<<< HEAD
		//lint:ignore ST1005 X509 is correct capitalization
=======
		//lint:ignore ST1005 X509 is proper use of term
>>>>>>> 5fb05e15
		return fmt.Errorf("X509 signature has not been initialized")
	}

	hasher := sha256.New()
	tee := io.TeeReader(r, hasher)
	message, err := ioutil.ReadAll(tee)
	if err != nil {
		return err
	}
	hash := hasher.Sum(nil)

	key, ok := k.(*PublicKey)
	if !ok {
		return fmt.Errorf("invalid public key type for: %v", k)
	}

	p := key.key
	if p == nil {
		p = key.cert.c.PublicKey
	}

	switch pub := p.(type) {
	case *rsa.PublicKey:
		return rsa.VerifyPKCS1v15(pub, crypto.SHA256, hash, s.signature)
	case ed25519.PublicKey:
		if ed25519.Verify(pub, message, s.signature) {
			return nil
		}
		return errors.New("supplied signature does not match key")
	case *ecdsa.PublicKey:
		if ecdsa.VerifyASN1(pub, hash, s.signature) {
			return nil
		}
		return errors.New("supplied signature does not match key")
	default:
		return fmt.Errorf("invalid public key type: %T", pub)
	}
}

// PublicKey Public Key that follows the x509 standard
type PublicKey struct {
	key  interface{}
	cert *cert
}

type cert struct {
	c *x509.Certificate
	b []byte
}

// NewPublicKey implements the pki.PublicKey interface
func NewPublicKey(r io.Reader) (pki.PublicKey, error) {
	rawPub, err := ioutil.ReadAll(r)
	if err != nil {
		return nil, err
	}

	block, _ := pem.Decode(rawPub)
	if block == nil {
		return nil, fmt.Errorf("invalid public key: %s", string(rawPub))
	}

	switch block.Type {
	case "PUBLIC KEY":
		key, err := x509.ParsePKIXPublicKey(block.Bytes)
		if err != nil {
			return nil, err
		}
		return &PublicKey{key: key}, nil
	case "CERTIFICATE":
		c, err := x509.ParseCertificate(block.Bytes)
		if err != nil {
			return nil, err
		}
		return &PublicKey{
			cert: &cert{
				c: c,
				b: block.Bytes,
			}}, nil
	}
	return nil, fmt.Errorf("invalid public key: %s", string(rawPub))
}

// CanonicalValue implements the pki.PublicKey interface
func (k PublicKey) CanonicalValue() ([]byte, error) {

	var p pem.Block
	switch {
	case k.key != nil:
		b, err := x509.MarshalPKIXPublicKey(k.key)
		if err != nil {
			return nil, err
		}

		p = pem.Block{
			Type:  "PUBLIC KEY",
			Bytes: b,
		}
	case k.cert != nil:
		p = pem.Block{
			Type:  "CERTIFICATE",
			Bytes: k.cert.b,
		}
	default:
		return nil, fmt.Errorf("x509 public key has not been initialized")
	}

	var buf bytes.Buffer
	if err := pem.Encode(&buf, &p); err != nil {
		return nil, err
	}
	return buf.Bytes(), nil
}

func (k PublicKey) CryptoPubKey() crypto.PublicKey {
	return k.key
}

// EmailAddresses implements the pki.PublicKey interface
func (k PublicKey) EmailAddresses() []string {
	var names []string
	if k.cert != nil {
		for _, name := range k.cert.c.EmailAddresses {
			validate := validator.New()
			errs := validate.Var(name, "required,email")
			if errs == nil {
				names = append(names, strings.ToLower(name))
			}
		}
	}
	return names
}

func CertChainToPEM(certChain []*x509.Certificate) ([]byte, error) {
	var pemBytes bytes.Buffer
	for _, cert := range certChain {
		if err := pem.Encode(&pemBytes, &pem.Block{Type: "CERTIFICATE", Bytes: cert.Raw}); err != nil {
			return nil, err
		}
	}
	return pemBytes.Bytes(), nil
}

func ParseTimestampCertChain(pemBytes []byte) ([]*x509.Certificate, error) {
	certChain := []*x509.Certificate{}
	var block *pem.Block
	block, pemBytes = pem.Decode(pemBytes)
	for ; block != nil; block, pemBytes = pem.Decode(pemBytes) {
		if block.Type == "CERTIFICATE" {
			cert, err := x509.ParseCertificate(block.Bytes)
			if err != nil {
				return nil, err
			}
			certChain = append(certChain, cert)
		} else {
			return nil, errors.New("invalid block type")
		}
	}
	if len(certChain) == 0 {
		return nil, errors.New("no valid certificates in chain")
	}
	// Verify cert chain for timestamping
	roots := x509.NewCertPool()
	intermediates := x509.NewCertPool()
	for _, cert := range certChain[1:(len(certChain) - 1)] {
		intermediates.AddCert(cert)
	}
	roots.AddCert(certChain[len(certChain)-1])
	if _, err := certChain[0].Verify(x509.VerifyOptions{
		Roots:         roots,
		KeyUsages:     []x509.ExtKeyUsage{x509.ExtKeyUsageTimeStamping},
		Intermediates: intermediates,
	}); err != nil {
		return nil, err
	}
	return certChain, nil
}<|MERGE_RESOLUTION|>--- conflicted
+++ resolved
@@ -61,11 +61,7 @@
 // Verify implements the pki.Signature interface
 func (s Signature) Verify(r io.Reader, k pki.PublicKey) error {
 	if len(s.signature) == 0 {
-<<<<<<< HEAD
-		//lint:ignore ST1005 X509 is correct capitalization
-=======
 		//lint:ignore ST1005 X509 is proper use of term
->>>>>>> 5fb05e15
 		return fmt.Errorf("X509 signature has not been initialized")
 	}
 
