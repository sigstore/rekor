--- conflicted
+++ resolved
@@ -41,12 +41,9 @@
 	"github.com/go-openapi/strfmt"
 	"github.com/go-openapi/swag"
 	"github.com/sigstore/rekor/cmd/rekor-cli/app"
+	"github.com/sigstore/rekor/pkg/generated/client"
 	"github.com/sigstore/rekor/pkg/generated/client/entries"
-<<<<<<< HEAD
-	"github.com/sigstore/rekor/pkg/generated/client/pubkey"
 	"github.com/sigstore/rekor/pkg/generated/client/timestamp"
-=======
->>>>>>> c28f0099
 	"github.com/sigstore/rekor/pkg/generated/models"
 	"github.com/sigstore/rekor/pkg/signer"
 	rekord "github.com/sigstore/rekor/pkg/types/rekord/v0.0.1"
@@ -483,7 +480,6 @@
 	}
 }
 
-<<<<<<< HEAD
 func TestTimestampResponseCLI(t *testing.T) {
 	ctx := context.Background()
 	payload := []byte("i am a cat")
@@ -529,28 +525,16 @@
 	}
 }
 
-func rekorPublicKey(t *testing.T, ctx context.Context, c *client.Rekor) *ecdsa.PublicKey {
-	resp, err := c.Pubkey.GetPublicKey(&pubkey.GetPublicKeyParams{Context: ctx})
-	if err != nil {
-		t.Fatal(err)
-	}
-	pubKey := resp.GetPayload()
-
-	// marshal the pubkey
-	p, _ := pem.Decode([]byte(pubKey))
-	if p == nil {
-		t.Fatal("shouldn't be nil")
-	}
-
-	decoded, err := x509.ParsePKIXPublicKey(p.Bytes)
-	if err != nil {
-		t.Fatal(err)
-	}
-	ed, ok := decoded.(*ecdsa.PublicKey)
-	if !ok {
-		t.Fatal("not ecdsa public key")
-	}
-	return ed
+func TestGetNonExistantIndex(t *testing.T) {
+	// this index is extremely likely to not exist
+	out := runCliErr(t, "get", "--log-index", "100000000")
+	outputContains(t, out, "404")
+}
+
+func TestGetNonExistantUUID(t *testing.T) {
+	// this uuid is extremely likely to not exist
+	out := runCliErr(t, "get", "--uuid", "ffffffffffffffffffffffffffffffffffffffffffffffffffffffffffffffff")
+	outputContains(t, out, "404")
 }
 
 func rekorTimestampCertChain(t *testing.T, ctx context.Context, c *client.Rekor) []*x509.Certificate {
@@ -579,16 +563,4 @@
 		t.Fatal("could not find certificates")
 	}
 	return certificates
-=======
-func TestGetNonExistantIndex(t *testing.T) {
-	// this index is extremely likely to not exist
-	out := runCliErr(t, "get", "--log-index", "100000000")
-	outputContains(t, out, "404")
-}
-
-func TestGetNonExistantUUID(t *testing.T) {
-	// this uuid is extremely likely to not exist
-	out := runCliErr(t, "get", "--uuid", "ffffffffffffffffffffffffffffffffffffffffffffffffffffffffffffffff")
-	outputContains(t, out, "404")
->>>>>>> c28f0099
 }