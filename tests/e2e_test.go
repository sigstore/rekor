--- conflicted
+++ resolved
@@ -521,10 +521,6 @@
 	write(t, string(eb), attestationPath)
 	write(t, ecdsaPub, pubKeyPath)
 
-<<<<<<< HEAD
-=======
-	// If we do it twice, it should already exist
->>>>>>> 2e11e4b3
 	out := runCli(t, "upload", "--artifact", attestationPath, "--type", "intoto", "--public-key", pubKeyPath)
 	outputContains(t, out, "Created entry at")
 	uuid := getUUIDFromUploadOutput(t, out)
@@ -654,10 +650,6 @@
 	write(t, ecdsaPub, ecdsapubKeyPath)
 	write(t, pubKey, rsapubKeyPath)
 
-<<<<<<< HEAD
-=======
-	// If we do it twice, it should already exist
->>>>>>> 2e11e4b3
 	out := runCli(t, "upload", "--artifact", attestationPath, "--type", "intoto", "--public-key", ecdsapubKeyPath, "--public-key", rsapubKeyPath)
 	outputContains(t, out, "Created entry at")
 	uuid := getUUIDFromUploadOutput(t, out)
