//
// Copyright 2022 The Sigstore Authors.
//
// Licensed under the Apache License, Version 2.0 (the "License");
// you may not use this file except in compliance with the License.
// You may obtain a copy of the License at
//
//     http://www.apache.org/licenses/LICENSE-2.0
//
// Unless required by applicable law or agreed to in writing, software
// distributed under the License is distributed on an "AS IS" BASIS,
// WITHOUT WARRANTIES OR CONDITIONS OF ANY KIND, either express or implied.
// See the License for the specific language governing permissions and
// limitations under the License.

//go:build e2e

package main

import (
	"bufio"
	"bytes"
	"crypto"
	"crypto/ecdsa"
	"crypto/sha256"
<<<<<<< HEAD
	"crypto/x509"
=======
>>>>>>> ed1fa705
	"encoding/base64"
	"encoding/hex"
	"encoding/json"
	"encoding/pem"
	"errors"
	"fmt"
	"io"
	"io/ioutil"
	"math/rand"
	"net/http"
	"os"
	"path/filepath"
	"regexp"
	"strconv"
	"strings"
	"testing"

	"github.com/google/go-cmp/cmp"
	"github.com/in-toto/in-toto-golang/in_toto"
	slsa "github.com/in-toto/in-toto-golang/in_toto/slsa_provenance/v0.2"
	"github.com/secure-systems-lab/go-securesystemslib/dsse"
	"github.com/sigstore/rekor/pkg/generated/models"
	sigx509 "github.com/sigstore/rekor/pkg/pki/x509"
	"github.com/sigstore/rekor/pkg/types"
	"github.com/sigstore/sigstore/pkg/signature"

	"github.com/sigstore/rekor/pkg/sharding"

	"github.com/sigstore/rekor/pkg/util"
)

func TestDuplicates(t *testing.T) {
	artifactPath := filepath.Join(t.TempDir(), "artifact")
	sigPath := filepath.Join(t.TempDir(), "signature.asc")

	util.CreatedPGPSignedArtifact(t, artifactPath, sigPath)

	// Write the public key to a file
	pubPath := filepath.Join(t.TempDir(), "pubKey.asc")
	if err := ioutil.WriteFile(pubPath, []byte(util.PubKey), 0644); err != nil {
		t.Fatal(err)
	}

	// Now upload to rekor!
	out := util.RunCli(t, "upload", "--artifact", artifactPath, "--signature", sigPath, "--public-key", pubPath)
	util.OutputContains(t, out, "Created entry at")

	// Now upload the same one again, we should get a dupe entry.
	out = util.RunCli(t, "upload", "--artifact", artifactPath, "--signature", sigPath, "--public-key", pubPath)
	util.OutputContains(t, out, "Entry already exists")

	// Now do a new one, we should get a new entry
	util.CreatedPGPSignedArtifact(t, artifactPath, sigPath)
	out = util.RunCli(t, "upload", "--artifact", artifactPath, "--signature", sigPath, "--public-key", pubPath)
	util.OutputContains(t, out, "Created entry at")
}

// Smoke test to ensure we're publishing and recording metrics when an API is
// called.
// TODO: use a more robust test approach here e.g. prometheus client-based?
// TODO: cover all endpoints to make sure none are dropped.
func TestMetricsCounts(t *testing.T) {
	latencyMetric := "rekor_latency_by_api_count{method=\"GET\",path=\"/api/v1/log\"}"
	qpsMetric := "rekor_qps_by_api{code=\"200\",method=\"GET\",path=\"/api/v1/log\"}"

	latencyCount, err := getRekorMetricCount(latencyMetric, t)
	if err != nil {
		t.Fatal(err)
	}

	qpsCount, err := getRekorMetricCount(qpsMetric, t)
	if err != nil {
		t.Fatal(err)
	}

	resp, err := http.Get("http://localhost:3000/api/v1/log")
	if err != nil {
		t.Fatal(err)
	}
	resp.Body.Close()

	latencyCount2, err := getRekorMetricCount(latencyMetric, t)
	if err != nil {
		t.Fatal(err)
	}

	qpsCount2, err := getRekorMetricCount(qpsMetric, t)
	if err != nil {
		t.Fatal(err)
	}

	if latencyCount2-latencyCount != 1 {
		t.Error("rekor_latency_by_api_count did not increment")
	}

	if qpsCount2-qpsCount != 1 {
		t.Error("rekor_qps_by_api did not increment")
	}
}
func getRekorMetricCount(metricLine string, t *testing.T) (int, error) {
	t.Helper()
	re, err := regexp.Compile(fmt.Sprintf("^%s\\s*([0-9]+)$", regexp.QuoteMeta(metricLine)))
	if err != nil {
		return 0, err
	}

	resp, err := http.Get("http://localhost:2112/metrics")
	if err != nil {
		return 0, err
	}
	defer resp.Body.Close()

	scanner := bufio.NewScanner(resp.Body)
	for scanner.Scan() {
		match := re.FindStringSubmatch(scanner.Text())
		if len(match) != 2 {
			continue
		}

		result, err := strconv.Atoi(match[1])
		if err != nil {
			return 0, err
		}
		t.Log("Matched metric line: " + scanner.Text())
		return result, nil
	}
	return 0, nil
}
func TestEnvVariableValidation(t *testing.T) {
	os.Setenv("REKOR_FORMAT", "bogus")
	defer os.Unsetenv("REKOR_FORMAT")

	util.RunCliErr(t, "loginfo")
}
func TestGetCLI(t *testing.T) {
	// Create something and add it to the log
	artifactPath := filepath.Join(t.TempDir(), "artifact")
	sigPath := filepath.Join(t.TempDir(), "signature.asc")
	t.Cleanup(func() {
		os.Remove(artifactPath)
		os.Remove(sigPath)
	})
	util.CreatedPGPSignedArtifact(t, artifactPath, sigPath)

	// Write the public key to a file
	pubPath := filepath.Join(t.TempDir(), "pubKey.asc")
	if err := ioutil.WriteFile(pubPath, []byte(util.PubKey), 0644); err != nil {
		t.Error(err)
	}
	t.Cleanup(func() {
		os.Remove(pubPath)
	})
	out := util.RunCli(t, "upload", "--artifact", artifactPath, "--signature", sigPath, "--public-key", pubPath)
	util.OutputContains(t, out, "Created entry at")

	uuid, err := sharding.GetUUIDFromIDString(util.GetUUIDFromUploadOutput(t, out))
	if err != nil {
		t.Error(err)
	}

	// since we at least have 1 valid entry, check the log at index 0
	util.RunCli(t, "get", "--log-index", "0")

	out = util.RunCli(t, "get", "--format=json", "--uuid", uuid)

	// The output here should be in JSON with this structure:
	g := util.GetOut{}
	if err := json.Unmarshal([]byte(out), &g); err != nil {
		t.Error(err)
	}

	if g.IntegratedTime == 0 {
		t.Errorf("Expected IntegratedTime to be set. Got %s", out)
	}
	// Get it with the logindex as well
	util.RunCli(t, "get", "--format=json", "--log-index", strconv.Itoa(g.LogIndex))

	// check index via the file and public key to ensure that the index has updated correctly
	out = util.RunCli(t, "search", "--artifact", artifactPath)
	util.OutputContains(t, out, uuid)

	out = util.RunCli(t, "search", "--public-key", pubPath)
	util.OutputContains(t, out, uuid)

	artifactBytes, err := ioutil.ReadFile(artifactPath)
	if err != nil {
		t.Error(err)
	}
	sha := sha256.Sum256(artifactBytes)

	out = util.RunCli(t, "search", "--sha", fmt.Sprintf("sha256:%s", hex.EncodeToString(sha[:])))
	util.OutputContains(t, out, uuid)

	// Exercise GET with the new EntryID (TreeID + UUID)
	tid := getTreeID(t)
	entryID, err := sharding.CreateEntryIDFromParts(fmt.Sprintf("%x", tid), uuid)
	if err != nil {
		t.Error(err)
	}
	out = util.RunCli(t, "get", "--format=json", "--uuid", entryID.ReturnEntryIDString())
}
func getTreeID(t *testing.T) int64 {
	t.Helper()
	out := util.RunCli(t, "loginfo")
	tidStr := strings.TrimSpace(strings.Split(out, "TreeID: ")[1])
	tid, err := strconv.ParseInt(tidStr, 10, 64)
	if err != nil {
		t.Errorf(err.Error())
	}
	t.Log("Tree ID:", tid)
	return tid
}
func TestSearchNoEntriesRC1(t *testing.T) {
	util.RunCliErr(t, "search", "--email", "noone@internetz.com")
}
func TestHostnameInSTH(t *testing.T) {
	// get ID of container
	rekorContainerID := strings.Trim(util.Run(t, "", "docker", "ps", "-q", "-f", "name=rekor-server"), "\n")
	resp, err := http.Get(fmt.Sprintf("%s/api/v1/log", rekorServer()))
	if err != nil {
		t.Fatal(err)
	}
	defer resp.Body.Close()

	body, err := ioutil.ReadAll(resp.Body)
	if err != nil {
		t.Fatal(err)
	}

	if !strings.Contains(string(body), fmt.Sprintf(" %s ", rekorContainerID)) {
		t.Errorf("logInfo does not contain the hostname (%v) of the rekor-server container: %v", rekorContainerID, string(body))
	}
	if strings.Contains(string(body), "rekor.sigstore.dev") {
		t.Errorf("logInfo contains rekor.sigstore.dev which should not be set by default")
	}
}
func rekorServer() string {
	if s := os.Getenv("REKOR_SERVER"); s != "" {
		return s
	}
	return "http://localhost:3000"
}
func TestSearchSHA512(t *testing.T) {
	sha512 := "c7694a1112ea1404a3c5852bdda04c2cc224b3567ef6ceb8204dbf2b382daacfc6837ee2ed9d5b82c90b880a3c7289778dbd5a8c2c08193459bcf7bd44581ed0"
	var out string
	out = util.RunCli(t, "upload", "--type", "intoto:0.0.2",
		"--artifact", "tests/envelope.sha512",
		"--pki-format", "x509",
		"--public-key", "tests/test_sha512.pub")
	util.OutputContains(t, out, "Created entry at")
	uuid := util.GetUUIDFromTimestampOutput(t, out)
	out = util.RunCli(t, "search", "--sha", fmt.Sprintf("sha512:%s", sha512))
	util.OutputContains(t, out, uuid)
}
func TestVerifyNonExistentUUID(t *testing.T) {
	// this uuid is extremely likely to not exist
	out := util.RunCliErr(t, "verify", "--uuid", "ffffffffffffffffffffffffffffffffffffffffffffffffffffffffffffffff")
	util.OutputContains(t, out, "entry in log cannot be located")

	// Check response code
	tid := getTreeID(t)
	h := sha256.Sum256([]byte("123"))
	entryID, err := sharding.CreateEntryIDFromParts(fmt.Sprintf("%x", tid),
		hex.EncodeToString(h[:]))
	if err != nil {
		t.Fatal(err)
	}
	body := fmt.Sprintf("{\"entryUUIDs\":[\"%s\"]}", entryID.ReturnEntryIDString())
	resp, err := http.Post(fmt.Sprintf("%s/api/v1/log/entries/retrieve", rekorServer()),
		"application/json",
		bytes.NewReader([]byte(body)))
	if err != nil {
		t.Fatal(err)
	}
	c, _ := ioutil.ReadAll(resp.Body)
	if resp.StatusCode != 200 {
		t.Fatalf("expected status 200, got %d instead", resp.StatusCode)
	}
	if strings.TrimSpace(string(c)) != "[]" {
		t.Fatalf("expected empty JSON array as response, got %s instead", string(c))
	}
}
func TestSearchQueryLimit(t *testing.T) {
	tests := []struct {
		description string
		limit       int
		shouldErr   bool
	}{
		{
			description: "request 6 entries",
			limit:       6,
		}, {
			description: "request 10 entries",
			limit:       10,
		}, {
			description: "request more than max",
			limit:       12,
			shouldErr:   true,
		},
	}

	for _, test := range tests {
		t.Run(test.description, func(t *testing.T) {
			b := bytes.NewReader(getBody(t, test.limit))
			resp, err := http.Post(fmt.Sprintf("%s/api/v1/log/entries/retrieve", rekorServer()), "application/json", b)
			if err != nil {
				t.Fatal(err)
			}
			c, _ := ioutil.ReadAll(resp.Body)
			t.Log(string(c))
			if resp.StatusCode != 200 && !test.shouldErr {
				t.Fatalf("expected test to pass but it failed")
			}
			if resp.StatusCode != 422 && test.shouldErr {
				t.Fatal("expected test to fail but it passed")
			}
			if test.shouldErr && !strings.Contains(string(c), "logIndexes in body should have at most 10 items") {
				t.Fatal("expected max limit error but didn't get it")
			}
		})
	}
}
func getBody(t *testing.T, limit int) []byte {
	t.Helper()
	s := fmt.Sprintf("{\"logIndexes\": [%d", limit)
	for i := 1; i < limit; i++ {
		s = fmt.Sprintf("%s, %d", s, i)
	}
	s += "]}"
	return []byte(s)
}
func TestSearchQueryMalformedEntry(t *testing.T) {
	wd, err := os.Getwd()
	if err != nil {
		t.Fatal(err)
	}
	b, err := ioutil.ReadFile(filepath.Join(wd, "tests/rekor.json"))
	if err != nil {
		t.Fatal(err)
	}
	body := fmt.Sprintf("{\"entries\":[\"%s\"]}", b)
	resp, err := http.Post(fmt.Sprintf("%s/api/v1/log/entries/retrieve", rekorServer()),
		"application/json",
		bytes.NewBuffer([]byte(body)))
	if err != nil {
		t.Fatal(err)
	}
	if resp.StatusCode != 400 {
		t.Fatalf("expected status 400, got %d instead", resp.StatusCode)
	}
}
<<<<<<< HEAD
func entryID(t *testing.T, uuid string) string {
	t.Helper()
	if sharding.ValidateEntryID(uuid) == nil {
		return uuid
	}
	treeID, err := strconv.Atoi(os.Getenv("TREE_ID"))
	if err != nil {
		t.Fatal(err)
	}
	tid := strconv.FormatInt(int64(treeID), 16)
	ts, err := sharding.PadToTreeIDLen(tid)
	if err != nil {
		t.Fatal(err)
	}
	return ts + uuid
}
func TestHarnessGetAllEntriesUUID(t *testing.T) {
	if util.RekorCLIIncompatible() {
		t.Skipf("Skipping getting entries by UUID, old rekor-cli version %s is incompatible with server version %s", os.Getenv("CLI_VERSION"), os.Getenv("SERVER_VERSION"))
	}

	treeSize := util.ActiveTreeSize(t)
	if treeSize == 0 {
		t.Fatal("There are 0 entries in the log, there should be at least 2")
	}
	_, entries := util.GetEntries(t)

	for _, e := range entries {
		outUUID := util.RunCli(t, "get", "--uuid", e.UUID, "--format", "json")
		outEntryID := util.RunCli(t, "get", "--uuid", entryID(t, e.UUID), "--format", "json")

		if outUUID != outEntryID {
			t.Fatalf("Getting by uuid %s and entryID %s gave different outputs:\nuuid: %v\nentryID:%v\n", e.UUID, entryID(t, e.UUID), outUUID, outEntryID)
		}

		if !strings.Contains(outUUID, "IntotoObj") {
			continue
		}
		var intotoObj struct {
			Attestation string
		}
		if err := json.Unmarshal([]byte(outUUID), &intotoObj); err != nil {
			t.Fatal(err)
		}
		if intotoObj.Attestation != e.Attestation {
			t.Fatalf("attestations don't match, got %v expected %v", intotoObj.Attestation, e.Attestation)
		}
	}
}

// Make sure we can get and verify all entries
// For attestations, make sure we can see the attestation
// Older versions of the CLI may not be able to parse the retrieved entry.
func TestHarnessGetAllEntriesLogIndex(t *testing.T) {
	if util.RekorCLIIncompatible() {
		t.Skipf("Skipping getting entries by UUID, old rekor-cli version %s is incompatible with server version %s", os.Getenv("CLI_VERSION"), os.Getenv("SERVER_VERSION"))
	}

	treeSize := util.ActiveTreeSize(t)
	if treeSize == 0 {
		t.Fatal("There are 0 entries in the log, there should be at least 2")
	}
	for i := 0; i < treeSize; i++ {
		out := util.RunCli(t, "get", "--log-index", fmt.Sprintf("%d", i), "--format", "json")
		if !strings.Contains(out, "IntotoObj") {
			continue
		}
		var intotoObj struct {
			Attestation string
		}
		if err := json.Unmarshal([]byte(out), &intotoObj); err != nil {
			t.Fatal(err)
		}
		util.CompareAttestation(t, i, intotoObj.Attestation)
		t.Log("IntotoObj matches stored attestation")
	}
}

type StoredEntry struct {
	Attestation string
	UUID        string
}

// Make sure we can add an entry
func TestHarnessAddEntry(t *testing.T) {
	// Create a random artifact and sign it.
	artifactPath := filepath.Join(t.TempDir(), "artifact")
	sigPath := filepath.Join(t.TempDir(), "signature.asc")

	sigx509.CreatedX509SignedArtifact(t, artifactPath, sigPath)
	dataBytes, _ := ioutil.ReadFile(artifactPath)
	h := sha256.Sum256(dataBytes)
	dataSHA := hex.EncodeToString(h[:])

	// Write the public key to a file
	pubPath := filepath.Join(t.TempDir(), "pubKey.asc")
	if err := ioutil.WriteFile(pubPath, []byte(sigx509.RSACert), 0644); err != nil {
		t.Fatal(err)
	}

	// Verify should fail initially
	util.RunCliErr(t, "verify", "--type=hashedrekord", "--pki-format=x509", "--artifact-hash", dataSHA, "--signature", sigPath, "--public-key", pubPath)

	// It should upload successfully.
	out := util.RunCli(t, "upload", "--type=hashedrekord", "--pki-format=x509", "--artifact-hash", dataSHA, "--signature", sigPath, "--public-key", pubPath)
	util.OutputContains(t, out, "Created entry at")
	uuid := util.GetUUIDFromUploadOutput(t, out)
	logIndex := util.GetLogIndexFromUploadOutput(t, out)

	if !util.RekorCLIIncompatible() {
		// Now we should be able to verify it.
		out = util.RunCli(t, "verify", "--type=hashedrekord", "--pki-format=x509", "--artifact-hash", dataSHA, "--signature", sigPath, "--public-key", pubPath)
		util.OutputContains(t, out, "Inclusion Proof:")
	}

	saveEntry(t, logIndex, StoredEntry{UUID: uuid})
}

// Make sure we can add an intoto entry
func TestHarnessAddIntoto(t *testing.T) {
	td := t.TempDir()
	attestationPath := filepath.Join(td, "attestation.json")
	pubKeyPath := filepath.Join(td, "pub.pem")

	// Get some random data so it's unique each run
	d := util.RandomData(t, 10)
	id := base64.StdEncoding.EncodeToString(d)

	it := in_toto.ProvenanceStatement{
		StatementHeader: in_toto.StatementHeader{
			Type:          in_toto.StatementInTotoV01,
			PredicateType: slsa.PredicateSLSAProvenance,
			Subject: []in_toto.Subject{
				{
					Name: "foobar",
					Digest: slsa.DigestSet{
						"foo": "bar",
					},
				},
			},
		},
		Predicate: slsa.ProvenancePredicate{
			Builder: slsa.ProvenanceBuilder{
				ID: "foo" + id,
			},
		},
	}

	b, err := json.Marshal(it)
	if err != nil {
		t.Fatal(err)
	}

	pb, _ := pem.Decode([]byte(sigx509.ECDSAPriv))
	priv, err := x509.ParsePKCS8PrivateKey(pb.Bytes)
	if err != nil {
		t.Fatal(err)
	}

	s, err := signature.LoadECDSASigner(priv.(*ecdsa.PrivateKey), crypto.SHA256)
	if err != nil {
		t.Fatal(err)
	}

	signer, err := dsse.NewEnvelopeSigner(&sigx509.Verifier{
		S: s,
	})
	if err != nil {
		t.Fatal(err)
	}

	env, err := signer.SignPayload("application/vnd.in-toto+json", b)
	if err != nil {
		t.Fatal(err)
	}

	eb, err := json.Marshal(env)
	if err != nil {
		t.Fatal(err)
	}

	util.Write(t, string(eb), attestationPath)
	util.Write(t, sigx509.ECDSAPub, pubKeyPath)

	// If we do it twice, it should already exist
	out := util.RunCliStdout(t, "upload", "--artifact", attestationPath, "--type", "intoto", "--public-key", pubKeyPath)
	util.OutputContains(t, out, "Created entry at")
	uuid := util.GetUUIDFromUploadOutput(t, out)
	logIndex := util.GetLogIndexFromUploadOutput(t, out)

	out = util.RunCli(t, "get", "--log-index", fmt.Sprintf("%d", logIndex), "--format=json")
	g := util.GetOut{}
	if err := json.Unmarshal([]byte(out), &g); err != nil {
		t.Fatal(err)
	}
	// The attestation should be stored at /var/run/attestations/sha256:digest

	got := in_toto.ProvenanceStatement{}
	if err := json.Unmarshal([]byte(g.Attestation), &got); err != nil {
		t.Fatal(err)
	}
	if diff := cmp.Diff(it, got); diff != "" {
		t.Errorf("diff: %s", diff)
	}

	attHash := sha256.Sum256(b)

	intotoModel := &models.IntotoV002Schema{}
	if err := types.DecodeEntry(g.Body.(map[string]interface{})["IntotoObj"], intotoModel); err != nil {
		t.Errorf("could not convert body into intoto type: %v", err)
	}
	if intotoModel.Content == nil || intotoModel.Content.PayloadHash == nil {
		t.Errorf("could not find hash over attestation %v", intotoModel)
	}
	recordedPayloadHash, err := hex.DecodeString(*intotoModel.Content.PayloadHash.Value)
	if err != nil {
		t.Errorf("error converting attestation hash to []byte: %v", err)
	}

	if !bytes.Equal(attHash[:], recordedPayloadHash) {
		t.Fatal(fmt.Errorf("attestation hash %v doesnt match the payload we sent %v", hex.EncodeToString(attHash[:]),
			*intotoModel.Content.PayloadHash.Value))
	}

	out = util.RunCli(t, "upload", "--artifact", attestationPath, "--type", "intoto", "--public-key", pubKeyPath)
	util.OutputContains(t, out, "Entry already exists")
	saveEntry(t, logIndex, StoredEntry{Attestation: g.Attestation, UUID: uuid})
}

func getEntries(t *testing.T) (string, map[int]StoredEntry) {
	tmpDir := os.Getenv("REKOR_HARNESS_TMPDIR")
	if tmpDir == "" {
		t.Skip("Skipping test, REKOR_HARNESS_TMPDIR is not set")
	}
	file := filepath.Join(tmpDir, "attestations")

	t.Log("Reading", file)
	attestations := map[int]StoredEntry{}
	contents, err := os.ReadFile(file)
	if errors.Is(err, os.ErrNotExist) || contents == nil {
		return file, attestations
	}
	if err != nil {
		t.Fatal(err)
	}
	if err := json.Unmarshal(contents, &attestations); err != nil {
		t.Fatal(err)
	}
	return file, attestations
}

func saveEntry(t *testing.T, logIndex int, entry StoredEntry) {
	file, attestations := getEntries(t)
	t.Logf("Storing entry for logIndex %d", logIndex)
	attestations[logIndex] = entry
	contents, err := json.Marshal(attestations)
	if err != nil {
		t.Fatal(err)
	}
	if err := os.WriteFile(file, contents, 0777); err != nil {
		t.Fatal(err)
=======

func TestHTTPMaxRequestBodySize(t *testing.T) {
	// default value is 32Mb so let's try to propose something bigger
	pipeR, pipeW := io.Pipe()
	go func() {
		_, _ = io.CopyN(base64.NewEncoder(base64.StdEncoding, pipeW), rand.New(rand.NewSource(123)), 33*1024768)
		pipeW.Close()
	}()
	// json parsing will hit first so we need to make sure this is valid JSON
	bodyReader := io.MultiReader(strings.NewReader("{ \"key\": \""), pipeR, strings.NewReader("\"}"))
	resp, err := http.Post(fmt.Sprintf("%s/api/v1/log/entries/retrieve", rekorServer()),
		"application/json",
		bodyReader)
	if err != nil {
		t.Fatal(err)
	}
	if resp.StatusCode != http.StatusRequestEntityTooLarge {
		t.Fatalf("expected status %d, got %d instead", http.StatusRequestEntityTooLarge, resp.StatusCode)
>>>>>>> ed1fa705
	}
}<|MERGE_RESOLUTION|>--- conflicted
+++ resolved
@@ -20,13 +20,11 @@
 import (
 	"bufio"
 	"bytes"
+	"context"
 	"crypto"
 	"crypto/ecdsa"
 	"crypto/sha256"
-<<<<<<< HEAD
 	"crypto/x509"
-=======
->>>>>>> ed1fa705
 	"encoding/base64"
 	"encoding/hex"
 	"encoding/json"
@@ -126,6 +124,7 @@
 		t.Error("rekor_qps_by_api did not increment")
 	}
 }
+
 func getRekorMetricCount(metricLine string, t *testing.T) (int, error) {
 	t.Helper()
 	re, err := regexp.Compile(fmt.Sprintf("^%s\\s*([0-9]+)$", regexp.QuoteMeta(metricLine)))
@@ -155,12 +154,14 @@
 	}
 	return 0, nil
 }
+
 func TestEnvVariableValidation(t *testing.T) {
 	os.Setenv("REKOR_FORMAT", "bogus")
 	defer os.Unsetenv("REKOR_FORMAT")
 
 	util.RunCliErr(t, "loginfo")
 }
+
 func TestGetCLI(t *testing.T) {
 	// Create something and add it to the log
 	artifactPath := filepath.Join(t.TempDir(), "artifact")
@@ -228,6 +229,7 @@
 	}
 	out = util.RunCli(t, "get", "--format=json", "--uuid", entryID.ReturnEntryIDString())
 }
+
 func getTreeID(t *testing.T) int64 {
 	t.Helper()
 	out := util.RunCli(t, "loginfo")
@@ -239,9 +241,11 @@
 	t.Log("Tree ID:", tid)
 	return tid
 }
+
 func TestSearchNoEntriesRC1(t *testing.T) {
 	util.RunCliErr(t, "search", "--email", "noone@internetz.com")
 }
+
 func TestHostnameInSTH(t *testing.T) {
 	// get ID of container
 	rekorContainerID := strings.Trim(util.Run(t, "", "docker", "ps", "-q", "-f", "name=rekor-server"), "\n")
@@ -263,12 +267,14 @@
 		t.Errorf("logInfo contains rekor.sigstore.dev which should not be set by default")
 	}
 }
+
 func rekorServer() string {
 	if s := os.Getenv("REKOR_SERVER"); s != "" {
 		return s
 	}
 	return "http://localhost:3000"
 }
+
 func TestSearchSHA512(t *testing.T) {
 	sha512 := "c7694a1112ea1404a3c5852bdda04c2cc224b3567ef6ceb8204dbf2b382daacfc6837ee2ed9d5b82c90b880a3c7289778dbd5a8c2c08193459bcf7bd44581ed0"
 	var out string
@@ -281,6 +287,7 @@
 	out = util.RunCli(t, "search", "--sha", fmt.Sprintf("sha512:%s", sha512))
 	util.OutputContains(t, out, uuid)
 }
+
 func TestVerifyNonExistentUUID(t *testing.T) {
 	// this uuid is extremely likely to not exist
 	out := util.RunCliErr(t, "verify", "--uuid", "ffffffffffffffffffffffffffffffffffffffffffffffffffffffffffffffff")
@@ -309,6 +316,7 @@
 		t.Fatalf("expected empty JSON array as response, got %s instead", string(c))
 	}
 }
+
 func TestSearchQueryLimit(t *testing.T) {
 	tests := []struct {
 		description string
@@ -349,6 +357,7 @@
 		})
 	}
 }
+
 func getBody(t *testing.T, limit int) []byte {
 	t.Helper()
 	s := fmt.Sprintf("{\"logIndexes\": [%d", limit)
@@ -358,6 +367,7 @@
 	s += "]}"
 	return []byte(s)
 }
+
 func TestSearchQueryMalformedEntry(t *testing.T) {
 	wd, err := os.Getwd()
 	if err != nil {
@@ -378,7 +388,7 @@
 		t.Fatalf("expected status 400, got %d instead", resp.StatusCode)
 	}
 }
-<<<<<<< HEAD
+
 func entryID(t *testing.T, uuid string) string {
 	t.Helper()
 	if sharding.ValidateEntryID(uuid) == nil {
@@ -395,6 +405,7 @@
 	}
 	return ts + uuid
 }
+
 func TestHarnessGetAllEntriesUUID(t *testing.T) {
 	if util.RekorCLIIncompatible() {
 		t.Skipf("Skipping getting entries by UUID, old rekor-cli version %s is incompatible with server version %s", os.Getenv("CLI_VERSION"), os.Getenv("SERVER_VERSION"))
@@ -550,7 +561,7 @@
 		t.Fatal(err)
 	}
 
-	env, err := signer.SignPayload("application/vnd.in-toto+json", b)
+	env, err := signer.SignPayload(context.Background(), "application/vnd.in-toto+json", b)
 	if err != nil {
 		t.Fatal(err)
 	}
@@ -640,7 +651,8 @@
 	}
 	if err := os.WriteFile(file, contents, 0777); err != nil {
 		t.Fatal(err)
-=======
+	}
+}
 
 func TestHTTPMaxRequestBodySize(t *testing.T) {
 	// default value is 32Mb so let's try to propose something bigger
@@ -659,6 +671,5 @@
 	}
 	if resp.StatusCode != http.StatusRequestEntityTooLarge {
 		t.Fatalf("expected status %d, got %d instead", http.StatusRequestEntityTooLarge, resp.StatusCode)
->>>>>>> ed1fa705
 	}
 }